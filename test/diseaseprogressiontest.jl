--- conflicted
+++ resolved
@@ -232,59 +232,35 @@
             # ventilation no death
             p.ventilation_rate = Uniform(0.98,0.99)
             reset!(ind)
-<<<<<<< HEAD
             Random.seed!(test_rng, 42)
             disease_progression!(ind, p, exposedtick, GEMS.Critical, rng=test_rng)
-            @test ventilation_tick(ind) == hospitalized_tick(ind)
-=======
-            Random.seed!(42)
-            disease_progression!(ind, p, exposedtick, GEMS.Critical)
             @test ventilation_tick(ind) >= hospitalized_tick(ind) || ventilation_tick(ind) == -1
->>>>>>> 39ba56d4
             @test death_tick(ind) == GEMS.DEFAULT_TICK
             @test icu_tick(ind) == GEMS.DEFAULT_TICK
 
             # ventilation and death
             reset!(ind)
-<<<<<<< HEAD
-            Random.seed!(test_rng, 312)
+            Random.seed!(test_rng, 13)
             disease_progression!(ind, p, exposedtick, GEMS.Critical, rng=test_rng)
-            @test ventilation_tick(ind) == hospitalized_tick(ind)
-=======
-            Random.seed!(13)
-            disease_progression!(ind, p, exposedtick, GEMS.Critical)
             @test ventilation_tick(ind) >= hospitalized_tick(ind) || ventilation_tick(ind) == -1
->>>>>>> 39ba56d4
             @test death_tick(ind) == removed_tick(ind) 
             @test icu_tick(ind) == GEMS.DEFAULT_TICK
 
             # ICU no death
             p.icu_rate = Uniform(0.98, 0.99)
             reset!(ind)
-<<<<<<< HEAD
             Random.seed!(test_rng, 42)
             disease_progression!(ind, p, exposedtick, GEMS.Critical, rng=test_rng)
-            @test ventilation_tick(ind) == hospitalized_tick(ind)
-=======
-            Random.seed!(42)
-            disease_progression!(ind, p, exposedtick, GEMS.Critical)
             @test ventilation_tick(ind) >= hospitalized_tick(ind) || ventilation_tick(ind) == -1
->>>>>>> 39ba56d4
             @test death_tick(ind) == GEMS.DEFAULT_TICK
             @test removed_tick(ind) >= ventilation_tick(ind) >= icu_tick(ind)
 
             # ICU and death
             p.critical_death_rate = Uniform(0.98,0.99)
             reset!(ind)
-<<<<<<< HEAD
             Random.seed!(test_rng, 42)
             disease_progression!(ind, p, exposedtick, GEMS.Critical, rng=test_rng)
-            @test ventilation_tick(ind) == hospitalized_tick(ind)
-=======
-            Random.seed!(42)
-            disease_progression!(ind, p, exposedtick, GEMS.Critical)
             @test ventilation_tick(ind) >= hospitalized_tick(ind) || ventilation_tick(ind) == -1
->>>>>>> 39ba56d4
             @test death_tick(ind) == removed_tick(ind)
             @test removed_tick(ind) >= ventilation_tick(ind) >= icu_tick(ind)
         end
