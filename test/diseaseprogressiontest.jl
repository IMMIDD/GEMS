@testset "Disease Progression" begin
<<<<<<< HEAD

    @testset "Internal Logic" begin
        # THINGS THAT SHOULD WORK
        
        # asymptomatic progression
        DiseaseProgression(
            exposure = 23,
            infectiousness_onset = 25,
            recovery = 31
        )

        # mild symptomatic progression
        DiseaseProgression(
            exposure = 23,
            infectiousness_onset = 25,
            symptom_onset = 26,
            recovery = 34
        )

        # severe symptomatic progression
        DiseaseProgression(
            exposure = 23,
            infectiousness_onset = 25,
            symptom_onset = 26,
            severeness_onset = 30,
            severeness_offset = 40,
            recovery = 45
        )

        # hospitalized progression
        DiseaseProgression(
            exposure = 23,
            infectiousness_onset = 25,
            symptom_onset = 26,
            severeness_onset = 30,
            hospital_admission = 35,
            hospital_discharge = 50,
            severeness_offset = 51,
            recovery = 55
        )

        # icu'd progression
        DiseaseProgression(
            exposure = 23,
            infectiousness_onset = 25,
            symptom_onset = 26,
            severeness_onset = 30,
            hospital_admission = 35,
            icu_admission = 40,
            icu_discharge = 60,
            hospital_discharge = 65,
            severeness_offset = 66,
            recovery = 70
        )

        # ventilated progression
        DiseaseProgression(
            exposure = 23,
            infectiousness_onset = 25,
            symptom_onset = 26,
            severeness_onset = 30,
            hospital_admission = 35,
            icu_admission = 40,
            ventilation_admission = 45,
            ventilation_discharge = 70,
            icu_discharge = 75,
            hospital_discharge = 80,
            severeness_offset = 81,
            recovery = 85
        )

        # death
        DiseaseProgression(
            exposure = 23,
            infectiousness_onset = 25,
            symptom_onset = 26,
            severeness_onset = 30,
            death = 70,
            severeness_offset = 70
        )

        # death in ICU
        DiseaseProgression(
            exposure = 23,
            infectiousness_onset = 25,
            symptom_onset = 26,
            severeness_onset = 30,
            hospital_admission = 35,
            icu_admission = 40,
            death = 70,
            severeness_offset = 70,
            icu_discharge = 70,
            hospital_discharge = 70
        )

        # ventilation throughout ICU
        DiseaseProgression(
            exposure = 23,
            infectiousness_onset = 25,
            symptom_onset = 26,
            severeness_onset = 30,
            hospital_admission = 35,
            ventilation_admission = 40,
            icu_admission = 45,
            icu_discharge = 60,
            ventilation_discharge = 65,
            hospital_discharge = 70,
            severeness_offset = 71,
            recovery = 75
        )

        # THINGS THAT SHOULD NOT WORK
        @test_throws ArgumentError DiseaseProgression()

        # no exposure
        @test_throws ArgumentError DiseaseProgression(
            infectiousness_onset = 25,
            recovery = 31
        )
        # no recovery
        @test_throws ArgumentError DiseaseProgression(
            exposure = 23,
            infectiousness_onset = 25
        )

        # no infectiousness onset
        @test_throws ArgumentError DiseaseProgression(
            exposure = 23,
            recovery = 31
        )

        # recovery before infectiousness onset
        @test_throws ArgumentError DiseaseProgression(
            exposure = 23,
            infectiousness_onset = 25,
            recovery = 24
        )

        # severeness onset before symptom onset
        @test_throws ArgumentError DiseaseProgression(
            exposure = 23,
            infectiousness_onset = 25,
            symptom_onset = 26,
            severeness_onset = 24,
            severeness_offset = 32,
            recovery = 34
        )

        # severeness offset before severeness onset
        @test_throws ArgumentError DiseaseProgression(
            exposure = 23,
            infectiousness_onset = 25,
            symptom_onset = 26,
            severeness_onset = 30,
            severeness_offset = 29,
            recovery = 34
        )

        # hospital admission before severeness onset
        @test_throws ArgumentError DiseaseProgression(
            exposure = 23,
            infectiousness_onset = 25,
            symptom_onset = 26,
            severeness_onset = 30,
            hospital_admission = 29,
            hospital_discharge = 50,
            severeness_offset = 51,
            recovery = 55
        )

        # hospital discharge before hospital admission
        @test_throws ArgumentError DiseaseProgression(
            exposure = 23,
            infectiousness_onset = 25,
            symptom_onset = 26,
            severeness_onset = 30,
            hospital_admission = 35,
            hospital_discharge = 34,
            severeness_offset = 51,
            recovery = 55
        )

        # icu admission before hospital admission
        @test_throws ArgumentError DiseaseProgression(
            exposure = 23,
            infectiousness_onset = 25,
            symptom_onset = 26,
            severeness_onset = 30,
            hospital_admission = 35,
            icu_admission = 34,
            icu_discharge = 60,
            hospital_discharge = 65,
            severeness_offset = 66,
            recovery = 70
        )

        # icu discharge before icu admission
        @test_throws ArgumentError DiseaseProgression(
            exposure = 23,
            infectiousness_onset = 25,
            symptom_onset = 26,
            severeness_onset = 30,
            hospital_admission = 35,
            icu_admission = 40,
            icu_discharge = 39,
            hospital_discharge = 65,
            severeness_offset = 66,
            recovery = 70
        )

        # death without symptoms
        @test_throws ArgumentError DiseaseProgression(
            exposure = 23,
            infectiousness_onset = 25,
            death = 29,
        )

        # symptom onset after death or recovery
        @test_throws ArgumentError DiseaseProgression(
            exposure = 23,
            infectiousness_onset = 25,
            symptom_onset = 27,
            death = 26,
        )
        @test_throws ArgumentError DiseaseProgression(
            exposure = 23,
            infectiousness_onset = 25,
            symptom_onset = 27,
            recovery = 26,
        )

        # severeness onset after death or recovery
        @test_throws ArgumentError DiseaseProgression(
            exposure = 23,
            infectiousness_onset = 25,
            symptom_onset = 26,
            severeness_onset = 28,
            death = 27,
        )
        @test_throws ArgumentError DiseaseProgression(
            exposure = 23,
            infectiousness_onset = 25,
            symptom_onset = 26,
            severeness_onset = 28,
            recovery = 27,
        )

        # hospital admission after death or recovery
        @test_throws ArgumentError DiseaseProgression(
            exposure = 23,
            infectiousness_onset = 25,
            symptom_onset = 26,
            severeness_onset = 30,
            hospital_admission = 36,
            death = 35,
        )
        @test_throws ArgumentError DiseaseProgression(
            exposure = 23,
            infectiousness_onset = 25,
            symptom_onset = 26,
            severeness_onset = 30,
            hospital_admission = 36,
            recovery = 35,
        )

        # icu admission after death or recovery
        @test_throws ArgumentError DiseaseProgression(
            exposure = 23,
            infectiousness_onset = 25,
            symptom_onset = 26,
            severeness_onset = 30,
            hospital_admission = 35,
            icu_admission = 41,
            death = 40,
        )
        @test_throws ArgumentError DiseaseProgression(
            exposure = 23,
            infectiousness_onset = 25,
            symptom_onset = 26,
            severeness_onset = 30,
            hospital_admission = 35,
            icu_admission = 41,
            recovery = 40,
        )

        # ventilation admission after death or recovery
        @test_throws ArgumentError DiseaseProgression(
            exposure = 23,
            infectiousness_onset = 25,
            symptom_onset = 26,
            severeness_onset = 30,
            hospital_admission = 35,
            icu_admission = 40,
            ventilation_admission = 46,
            death = 45,
        )
        @test_throws ArgumentError DiseaseProgression(
            exposure = 23,
            infectiousness_onset = 25,
            symptom_onset = 26,
            severeness_onset = 30,
            hospital_admission = 35,
            icu_admission = 40,
            ventilation_admission = 46,
            recovery = 45,
        )
        
=======
    test_rng = Xoshiro()

    @testset "Sampling Times" begin
        p = Pathogen(   
            id = 1,
            name = "COVID",
            infection_rate = Uniform(0,1),
            transmission_function = ConstantTransmissionRate(),
            mild_death_rate = Uniform(0,0.005),
            severe_death_rate= Uniform(0,0.1),
            critical_death_rate = Uniform(0,0.1),
            
            hospitalization_rate = Uniform(0, 0.1),
            ventilation_rate = Uniform(0, 0.1),
            icu_rate = Uniform(0, 0.1),
            
            onset_of_symptoms = Uniform(2,3),
            onset_of_severeness = Uniform(2,3),
            infectious_offset = Uniform(0,1),
            time_to_hospitalization = Uniform(1,4),
            time_to_icu = Uniform(1,2),

            time_to_recovery = Uniform(5,6),
            length_of_stay = Uniform(6,7)
        )
        ind = Individual(id = 1, age = 18, sex = 1)
        ind2 = Individual(id = 2, age = 55, sex = 1)
        house = Household(id = 1, individuals = [ind, ind2], contact_sampling_method = RandomSampling())

        # draw values
        @test 0 <= transmission_probability(p.transmission_function, ind, ind2, house, Int16(1)) <= 1
        @test 0 <= sample_mild_death_rate(p, ind) <= 0.005
        @test 0 <= sample_severe_death_rate(p, ind) <= 0.1
        @test 0 <= sample_critical_death_rate(p, ind) <= 0.1

        @test 0 <= sample_hospitalization_rate(p, ind) <= 0.1
        @test 0 <= sample_ventilation_rate(p, ind) <= 0.1
        @test 0 <= sample_icu_rate(p, ind) <= 0.1

        @test 0 <= sample_infectious_offset(p, ind) <= 1
        @test 5 <= sample_time_to_recovery(p, ind) <= 6
        @test 2 <= sample_onset_of_symptoms(p, ind) <= 3
        @test 2 <= sample_onset_of_severeness(p, ind) <= 3
        @test 1 <= sample_time_to_hospitalization(p, ind) <= 4
        @test 1 <= sample_time_to_icu(p, ind) <= 2
        @test 6 <= sample_length_of_stay(p, ind) <= 7
>>>>>>> d5546304
    end

    @testset "Getter & Setter" begin
        dp = DiseaseProgression(
            exposure = 23,
            infectiousness_onset = 25,
            symptom_onset = 26,
            severeness_onset = 30,
            hospital_admission = 35,
            icu_admission = 40,
            ventilation_admission = 45,
            ventilation_discharge = 70,
            icu_discharge = 75,
            hospital_discharge = 80,
            severeness_offset = 81,
            recovery = 85
        )

        @test exposure(dp) == 23
        @test infectiousness_onset(dp) == 25
        @test symptom_onset(dp) == 26
        @test severeness_onset(dp) == 30
        @test hospital_admission(dp) == 35
        @test icu_admission(dp) == 40
        @test ventilation_admission(dp) == 45
        @test ventilation_discharge(dp) == 70
        @test icu_discharge(dp) == 75
        @test hospital_discharge(dp) == 80
        @test severeness_offset(dp) == 81
        @test recovery(dp) == 85

        dp = DiseaseProgression(
            exposure = 10,
            infectiousness_onset = 12,
            symptom_onset = 13,
            death = 20,
        )

        @test death(dp) == 20
    end

    @testset "States" begin
        dp = DiseaseProgression(
            exposure = 23,
            infectiousness_onset = 25,
            symptom_onset = 27,
            severeness_onset = 30,
            hospital_admission = 35,
            icu_admission = 40,
            ventilation_admission = 45,
            ventilation_discharge = 70,
            icu_discharge = 75,
            hospital_discharge = 80,
            severeness_offset = 81,
            recovery = 85
        )

        a_dp = DiseaseProgression(
            exposure = 23,
            infectiousness_onset = 25,
            recovery = 31
        )

        d_dp = DiseaseProgression(
            exposure = 23,
            infectiousness_onset = 25,
            symptom_onset = 26,
            death = 70,
        )
        

        # infected
        @test infected(dp, Int16(25)) == true
        @test infected(dp, Int16(22)) == false # before
        @test infected(dp, Int16(86)) == false # after

        # infectious
        @test infectious(dp, Int16(27)) == true
        @test infectious(dp, Int16(24)) == false # before
        @test infectious(dp, Int16(86)) == false # after

        # asymptomatic
        @test asymptomatic(dp, Int16(24)) == false
        @test asymptomatic(dp, Int16(28)) == false

        @test asymptomatic(a_dp, Int16(26)) == true
        @test asymptomatic(a_dp, Int16(22)) == false # before
        @test asymptomatic(a_dp, Int16(32)) == false # after


        # pre-symptomatic
        @test presymptomatic(dp, Int16(26)) == true
        @test presymptomatic(dp, Int16(22)) == false # before
        @test presymptomatic(dp, Int16(28)) == false # after

        @test presymptomatic(a_dp, Int16(24)) == false # asympptomatic can never be presymptomatic

        # symptomatic
        @test symptomatic(dp, Int16(28)) == true
        @test symptomatic(dp, Int16(32)) == true # also true with severe symptoms
        @test symptomatic(dp, Int16(22)) == false # before
        @test symptomatic(dp, Int16(86)) == false # after

        @test symptomatic(a_dp, Int16(26)) == false # asymptomatic can never be symptomatic

        # mild
        @test mild(dp, Int16(28)) == true
        @test mild(dp, Int16(31)) == false # with severe symptoms
        @test mild(dp, Int16(25)) == false # before

        @test mild(a_dp, Int16(26)) == false # asymptomatic can never be mild

        # severe
        @test severe(dp, Int16(31)) == true
        @test severe(dp, Int16(29)) == false # before
        @test severe(dp, Int16(82)) == false # after

<<<<<<< HEAD
        @test severe(a_dp, Int16(26)) == false # asymptomatic can never be severe

        # hospitalized
        @test hospitalized(dp, Int16(36)) == true
        @test hospitalized(dp, Int16(34)) == false # before
        @test hospitalized(dp, Int16(81)) == false # after

        @test hospitalized(a_dp, Int16(26)) == false # asymptomatic can never be hospitalized

        # icu
        @test icu(dp, Int16(41)) == true
        @test icu(dp, Int16(39)) == false # before
        @test icu(dp, Int16(76)) == false # after

        @test icu(a_dp, Int16(26)) == false # asymptomatic can never be in icu

        # ventilated
        @test ventilated(dp, Int16(46)) == true
        @test ventilated(dp, Int16(44)) == false # before
        @test ventilated(dp, Int16(71)) == false # after

        @test ventilated(a_dp, Int16(26)) == false # asymptomatic can never be ventilated

        # recovered
        @test recovered(dp, Int16(86)) == true
        @test recovered(dp, Int16(84)) == false # before

        @test recovered(a_dp, Int16(32)) == true
        @test recovered(a_dp, Int16(30)) == false # before

        # dead
        @test dead(dp, Int16(86)) == false
        @test dead(dp, Int16(84)) == false # before

        @test dead(d_dp, Int16(71)) == true
        @test dead(d_dp, Int16(69)) == false # before
=======
        Random.seed!(test_rng, 42)
        @test GEMS.Severe == estimate_disease_progression(dpr, i1, rng=test_rng)
        @test GEMS.Mild == estimate_disease_progression(dpr, i1, rng=test_rng)
>>>>>>> d5546304
    end

    # @testset "Sampling Times" begin
    #     p = Pathogen(   
    #         id = 1,
    #         name = "COVID",
    #         infection_rate = Uniform(0,1),
    #         transmission_function = ConstantTransmissionRate(),
    #         mild_death_rate = Uniform(0,0.005),
    #         severe_death_rate= Uniform(0,0.1),
    #         critical_death_rate = Uniform(0,0.1),
            
    #         hospitalization_rate = Uniform(0, 0.1),
    #         ventilation_rate = Uniform(0, 0.1),
    #         icu_rate = Uniform(0, 0.1),
            
    #         onset_of_symptoms = Uniform(2,3),
    #         onset_of_severeness = Uniform(2,3),
    #         infectious_offset = Uniform(0,1),
    #         time_to_hospitalization = Uniform(1,4),
    #         time_to_icu = Uniform(1,2),

    #         time_to_recovery = Uniform(5,6),
    #         length_of_stay = Uniform(6,7)
    #     )
    #     ind = Individual(id = 1, age = 18, sex = 1)
    #     ind2 = Individual(id = 2, age = 55, sex = 1)
    #     house = Household(id = 1, individuals = [ind, ind2], contact_sampling_method = RandomSampling())

    #     # draw values
    #     @test 0 <= transmission_probability(p.transmission_function, ind, ind2, house, Int16(1)) <= 1
    #     @test 0 <= sample_mild_death_rate(p, ind) <= 0.005
    #     @test 0 <= sample_severe_death_rate(p, ind) <= 0.1
    #     @test 0 <= sample_critical_death_rate(p, ind) <= 0.1

    #     @test 0 <= sample_hospitalization_rate(p, ind) <= 0.1
    #     @test 0 <= sample_ventilation_rate(p, ind) <= 0.1
    #     @test 0 <= sample_icu_rate(p, ind) <= 0.1

    #     @test 0 <= sample_infectious_offset(p, ind) <= 1
    #     @test 5 <= sample_time_to_recovery(p, ind) <= 6
    #     @test 2 <= sample_onset_of_symptoms(p, ind) <= 3
    #     @test 2 <= sample_onset_of_severeness(p, ind) <= 3
    #     @test 1 <= sample_time_to_hospitalization(p, ind) <= 4
    #     @test 1 <= sample_time_to_icu(p, ind) <= 2
    #     @test 6 <= sample_length_of_stay(p, ind) <= 7
    # end

    # @testset "DiseaseProgressionStrat" begin
    #     # Test for wrong DiseaseProgressionStrat
    #     dict = Dict(
    #         "age_groups" => ["0-40", "40-80"],
    #         "disease_compartments" => ["Asymptomatic", "Mild", "Severe", "Critical"],
    #         "stratification_matrix" => [[1, 0, 0, 0], [0.3, 0.3, 0.3, 0.1], [0.1, 0.2, 0.3, 0.4]]
    #     )
    #     # missing an age group
    #     @test_throws ErrorException("Provided age groups and the stratification matrix"*
    #         " don't match in dimensions as there are 2 age groups, but only 3 rows in"*
    #         " the stratification matrix."
    #         ) DiseaseProgressionStrat(dict)

    #     dict["age_groups"] = ["0-40", "40-80", "80+"]
    #     dict["disease_compartments"] = ["Asymptomatic", "Mild", "Severe"]
    #     dict["stratification_matrix"] = [[1, 0, 0], [0.3, 0.3, 0.3, 0.1], [0.1, 0.2, 0.7]]

    #     # second row has too many columns
    #     @test_throws ErrorException("Provided disease compartments and the stratification"*
    #         " matrix don't match in dimensions as there are 3 age groups, but only 4"
    #         *" columns in the stratification matrix in row 2."
    #         ) DiseaseProgressionStrat(dict)

    #     dict["disease_compartments"] = ["Asymptomatic", "Mild", "Severe", "Critical"]
    #     dict["stratification_matrix"] = [[1, 0, 0, 0], [0.3, 0.3, 0.3, 0.1], [0.1, 0.2, 0.3, 0.3]]

    #     # third row doesnt add up to 1
    #     @test_throws ErrorException(
    #         "Provided stratification matrix for disease progression is NOT stochastic! "*
    #         "Sum of entries in row 3 don't sum up to 1, but to "*
    #         string(sum([0.1, 0.2, 0.3, 0.3]))*"."
    #         ) DiseaseProgressionStrat(dict)

    # end

    # @testset "Estimate Final Status" begin
    #     i1 = Individual(id = 1, age = 70, sex = 1)
    #     dict = Dict(
    #         "age_groups" => ["0-40", "40-80", "80+"],
    #         "disease_compartments" => ["Asymptomatic", "Mild", "Severe", "Critical"],
    #         "stratification_matrix" => [[1.0, 0.0, 0.0, 0.0], [0.3, 0.3, 0.3, 0.1], [0.1, 0.2, 0.3, 0.4]]
    #     )
    #     dpr = DiseaseProgressionStrat(dict)

    #     Random.seed!(42)
    #     @test GEMS.Severe == estimate_disease_progression(dpr, i1)
    #     @test GEMS.Mild == estimate_disease_progression(dpr, i1)
    # end

    # @testset "Progressions" begin
    #     ind = Individual(id = 1, age = 42, sex = 0)
    #     exposedtick = Int16(0)
    #     p = Pathogen(
    #         id = 1,
    #         name = "COVID",
    #         infection_rate = Uniform(0,1),
    #         mild_death_rate = Uniform(0.029,0.03),
    #         severe_death_rate= Uniform(0.19,0.2),
    #         critical_death_rate = Uniform(0,0.1),
            
    #         hospitalization_rate = Uniform(0, 0.1),
    #         ventilation_rate = Uniform(0, 0.1),
    #         icu_rate = Uniform(0, 0.1),
            
<<<<<<< HEAD
    #         onset_of_symptoms = Uniform(2,3),
    #         onset_of_severeness = Uniform(2,3),
    #         infectious_offset = Uniform(0,1),
    #         time_to_hospitalization = Uniform(1,4),
    #         time_to_icu = Uniform(1,2),

    #         time_to_recovery = Uniform(5,6),
    #         length_of_stay = Uniform(7,8)
    #     )

    #     @testset "Asymptomatic" begin
    #         reset!(ind)
    #         disease_progression!(ind, p, exposedtick, GEMS.Asymptomatic)
    #         @test symptom_category(ind) == GEMS.SYMPTOM_CATEGORY_ASYMPTOMATIC
    #         # test unset times
    #         @test onset_of_symptoms(ind) == GEMS.DEFAULT_TICK
    #         @test onset_of_severeness(ind) == GEMS.DEFAULT_TICK
    #         @test hospitalized_tick(ind) == GEMS.DEFAULT_TICK
    #         @test ventilation_tick(ind) == GEMS.DEFAULT_TICK
    #         @test icu_tick(ind) == GEMS.DEFAULT_TICK
    #         @test death_tick(ind) == GEMS.DEFAULT_TICK
    #         # test set Times
    #         @test infectious_tick(ind) >= 0
    #         @test removed_tick(ind) >= infectious_tick(ind)
    #     end
    #     @testset "Mild" begin
    #         reset!(ind)
    #         Random.seed!(0127)
    #         disease_progression!(ind, p, exposedtick, GEMS.Mild)
    #         @test symptom_category(ind) == GEMS.SYMPTOM_CATEGORY_MILD
    #         # test unset times
    #         @test onset_of_severeness(ind) == GEMS.DEFAULT_TICK
    #         @test hospitalized_tick(ind) == GEMS.DEFAULT_TICK
    #         @test ventilation_tick(ind) == GEMS.DEFAULT_TICK
    #         @test icu_tick(ind) == GEMS.DEFAULT_TICK
    #         # test set Times
    #         @test infectious_tick(ind) >= 0
    #         @test onset_of_symptoms(ind) >= infectious_tick(ind)
    #         @test removed_tick(ind) > onset_of_symptoms(ind)
    #         @test death_tick(ind) == removed_tick(ind) # dies on this seed with this mild death reate
    #         # and now a seed where he doesnt die
    #         reset!(ind)
    #         Random.seed!(42)
    #         disease_progression!(ind, p, exposedtick, GEMS.Mild)
    #         @test death_tick(ind) == GEMS.DEFAULT_TICK
    #     end
    #     @testset "Severe" begin
    #         reset!(ind)
    #         Random.seed!(6)
    #         disease_progression!(ind, p, exposedtick, GEMS.Severe)
    #         @test symptom_category(ind) == GEMS.SYMPTOM_CATEGORY_SEVERE
    #         # test unset times
    #         @test ventilation_tick(ind) == GEMS.DEFAULT_TICK
    #         @test icu_tick(ind) == GEMS.DEFAULT_TICK
    #         # test set Times
    #         @test infectious_tick(ind) >= 0
    #         @test onset_of_symptoms(ind) >= infectious_tick(ind)
    #         @test onset_of_severeness(ind) > onset_of_symptoms(ind)
    #         @test removed_tick(ind) > onset_of_severeness(ind)
            
    #         # TODO test death and hospitalization + length of stay
    #         # death without hospitalization on this seed
    #         @test death_tick(ind) == removed_tick(ind)
    #         @test hospitalized_tick(ind) == GEMS.DEFAULT_TICK

    #         # no death
    #         reset!(ind)
    #         Random.seed!(1234)
    #         disease_progression!(ind, p, exposedtick, GEMS.Severe)
    #         @test death_tick(ind) == GEMS.DEFAULT_TICK
    #         @test hospitalized_tick(ind) == GEMS.DEFAULT_TICK

    #         # hopsitalized and no death
    #         p.hospitalization_rate = Uniform(0.98, 0.99)
    #         reset!(ind)
    #         Random.seed!(1234)
    #         disease_progression!(ind, p, exposedtick, GEMS.Severe)
    #         @test death_tick(ind) == GEMS.DEFAULT_TICK
    #         @test hospitalized_tick(ind) >= onset_of_severeness(ind)
    #         @test hospitalized_tick(ind) + minimum(length_of_stay(p)) <= removed_tick(ind) <= hospitalized_tick(ind) + maximum(length_of_stay(p))
    #         # @test quarantine_tick(ind) == hospitalized_tick(ind)
    #         # @test quarantine_release_tick(ind) == removed_tick(ind)

    #         # hospitalized and death
    #         reset!(ind)
    #         Random.seed!(42)
    #         disease_progression!(ind, p, exposedtick, GEMS.Severe)
    #         @test hospitalized_tick(ind) >= onset_of_severeness(ind)
    #         @test hospitalized_tick(ind) + minimum(length_of_stay(p)) <= removed_tick(ind) <= hospitalized_tick(ind) + maximum(length_of_stay(p))
    #         #@test quarantine_tick(ind) == hospitalized_tick(ind)
    #         #@test quarantine_release_tick(ind) == removed_tick(ind)
    #         @test death_tick(ind) == removed_tick(ind)
    #     end
       
    #     @testset "Critical" begin
    #         reset!(ind)
    #         Random.seed!(42)
    #         disease_progression!(ind, p, exposedtick, GEMS.Critical)
    #         @test symptom_category(ind) == GEMS.SYMPTOM_CATEGORY_CRITICAL
    #         # no death, no ventilation, no icu
    #         @test infectious_tick(ind) >= 0
    #         @test onset_of_symptoms(ind) >= infectious_tick(ind)
    #         @test onset_of_severeness(ind) > onset_of_symptoms(ind)
    #         @test hospitalized_tick(ind) >= onset_of_severeness(ind)
    #         @test removed_tick(ind) > onset_of_severeness(ind)
    #         @test hospitalized_tick(ind) + minimum(length_of_stay(p)) <= removed_tick(ind) <= hospitalized_tick(ind) + maximum(length_of_stay(p))
    #         # @test quarantine_tick(ind) == hospitalized_tick(ind)
    #         # @test quarantine_release_tick(ind) == removed_tick(ind)
    #         @test death_tick(ind) == GEMS.DEFAULT_TICK
    #         @test ventilation_tick(ind) == GEMS.DEFAULT_TICK
    #         @test icu_tick(ind) == GEMS.DEFAULT_TICK

    #         # death, but nothing else
    #         reset!(ind)
    #         Random.seed!(6)
    #         disease_progression!(ind, p, exposedtick, GEMS.Critical)
    #         @test death_tick(ind) == removed_tick(ind) 

    #         # ventilation no death
    #         p.ventilation_rate = Uniform(0.98,0.99)
    #         reset!(ind)
    #         Random.seed!(42)
    #         disease_progression!(ind, p, exposedtick, GEMS.Critical)
    #         @test ventilation_tick(ind) >= hospitalized_tick(ind) || ventilation_tick(ind) == -1
    #         @test death_tick(ind) == GEMS.DEFAULT_TICK
    #         @test icu_tick(ind) == GEMS.DEFAULT_TICK

    #         # ventilation and death
    #         reset!(ind)
    #         Random.seed!(13)
    #         disease_progression!(ind, p, exposedtick, GEMS.Critical)
    #         @test ventilation_tick(ind) >= hospitalized_tick(ind) || ventilation_tick(ind) == -1
    #         @test death_tick(ind) == removed_tick(ind) 
    #         @test icu_tick(ind) == GEMS.DEFAULT_TICK

    #         # ICU no death
    #         p.icu_rate = Uniform(0.98, 0.99)
    #         reset!(ind)
    #         Random.seed!(42)
    #         disease_progression!(ind, p, exposedtick, GEMS.Critical)
    #         @test ventilation_tick(ind) >= hospitalized_tick(ind) || ventilation_tick(ind) == -1
    #         @test death_tick(ind) == GEMS.DEFAULT_TICK
    #         @test removed_tick(ind) >= ventilation_tick(ind) >= icu_tick(ind)

    #         # ICU and death
    #         p.critical_death_rate = Uniform(0.98,0.99)
    #         reset!(ind)
    #         Random.seed!(42)
    #         disease_progression!(ind, p, exposedtick, GEMS.Critical)
    #         @test ventilation_tick(ind) >= hospitalized_tick(ind) || ventilation_tick(ind) == -1
    #         @test death_tick(ind) == removed_tick(ind)
    #         @test removed_tick(ind) >= ventilation_tick(ind) >= icu_tick(ind)
    #     end
    # end
    # @testset "Agent-Level Updates" begin
    #     p = Pathogen(id = 1, name = "Test")
    #     exposedtick = Int16(0)
    #     indiv = Individual(id=1, sex=1, age=40)
        
    #     @testset "Asymptomatic" begin
    #         reset!(indiv)
    #         # infect individual
    #         indiv.exposed_tick = exposedtick
    #         indiv.disease_state = GEMS.DISEASE_STATE_PRESYMPTOMATIC
    #         indiv.number_of_infections += 1
    #         indiv.pathogen_id = id(p)

    #         Random.seed!(1234)
    #         disease_progression!(indiv, p, exposedtick, GEMS.Asymptomatic)

    #         for tick in range(exposedtick, removed_tick(indiv)-Int16(1))
    #             progress_disease!(indiv, tick)
    #             if tick < infectious_tick(indiv)
    #                 @test disease_state(indiv) == GEMS.DISEASE_STATE_PRESYMPTOMATIC
    #                 @test exposed(indiv)
    #                 @test !infectious(indiv)
    #             end
    #             if infectious_tick(indiv) <= tick < removed_tick(indiv)
    #                 @test disease_state(indiv) == GEMS.DISEASE_STATE_PRESYMPTOMATIC
    #                 @test !exposed(indiv)
    #                 @test infectious(indiv)
    #             end
    #         end
    #     end

    #     @testset "Mild" begin
    #         reset!(indiv)
    #         # infect individual
    #         indiv.exposed_tick = exposedtick
    #         indiv.disease_state = GEMS.DISEASE_STATE_PRESYMPTOMATIC
    #         indiv.number_of_infections += 1
    #         indiv.pathogen_id = id(p)

    #         Random.seed!(1234)
    #         disease_progression!(indiv, p, exposedtick, GEMS.Mild)

    #         for tick in range(exposedtick, removed_tick(indiv)-Int16(1))
    #             progress_disease!(indiv, tick)
    #             if tick < infectious_tick(indiv)
    #                 @test disease_state(indiv) == GEMS.DISEASE_STATE_PRESYMPTOMATIC
    #                 @test exposed(indiv)
    #                 @test !infectious(indiv)
    #             end
    #             if infectious_tick(indiv) <= tick < onset_of_symptoms(indiv)
    #                 @test disease_state(indiv) == GEMS.DISEASE_STATE_PRESYMPTOMATIC
    #                 @test !exposed(indiv)
    #                 @test infectious(indiv)
    #             end
    #             if onset_of_symptoms(indiv) <= tick < removed_tick(indiv)
    #                 @test disease_state(indiv) == GEMS.DISEASE_STATE_SYMPTOMATIC
    #                 @test infectious(indiv)
    #             end
    #         end
    #     end

    #     @testset "Severe" begin
    #         reset!(indiv)
    #         # infect individual
    #         indiv.exposed_tick = exposedtick
    #         indiv.disease_state = GEMS.DISEASE_STATE_PRESYMPTOMATIC
    #         indiv.number_of_infections += 1
    #         indiv.pathogen_id = id(p)

    #         # should hospitalize
    #         p.hospitalization_rate = Uniform(0.98, 0.99)
    #         Random.seed!(42)
    #         disease_progression!(indiv, p, exposedtick, GEMS.Severe)

    #         for tick in range(exposedtick, removed_tick(indiv)-Int16(1))
    #             progress_disease!(indiv, tick)
    #             if tick < infectious_tick(indiv)
    #                 @test disease_state(indiv) == GEMS.DISEASE_STATE_PRESYMPTOMATIC
    #                 @test exposed(indiv)
    #                 @test !infectious(indiv)
    #             end
    #             if infectious_tick(indiv) <= tick < onset_of_symptoms(indiv)
    #                 @test disease_state(indiv) == GEMS.DISEASE_STATE_PRESYMPTOMATIC
    #                 @test !exposed(indiv)
    #                 @test infectious(indiv)
    #             end
    #             if onset_of_symptoms(indiv) <= tick < onset_of_severeness(indiv)
    #                 @test disease_state(indiv) == GEMS.DISEASE_STATE_SYMPTOMATIC
    #                 @test infectious(indiv)
    #             end
    #             if onset_of_severeness(indiv) <= tick
    #                 @test disease_state(indiv) == GEMS.DISEASE_STATE_SEVERE
    #                 @test infectious(indiv)
    #             end
    #             if hospitalized_tick(indiv) <= tick
    #                 @test hospitalized(indiv)
    #             end
    #         end
    #     end

    #     @testset "Critical" begin
    #         reset!(indiv)
    #         # infect individual
    #         indiv.exposed_tick = exposedtick
    #         indiv.disease_state = GEMS.DISEASE_STATE_PRESYMPTOMATIC
    #         indiv.number_of_infections += 1
    #         indiv.pathogen_id = id(p)

    #         # should do ICU and Ventilation
    #         p.icu_rate = Uniform(0.98, 0.99)
    #         p.ventilation_rate = Uniform(0.98,0.99)

    #         Random.seed!(42)
    #         disease_progression!(indiv, p, exposedtick, GEMS.Critical)
    #         for tick in range(exposedtick, removed_tick(indiv)-Int16(1))
    #             progress_disease!(indiv, tick)
    #             if tick < infectious_tick(indiv)
    #                 @test disease_state(indiv) == GEMS.DISEASE_STATE_PRESYMPTOMATIC
    #                 @test exposed(indiv)
    #                 @test !infectious(indiv)
    #             end
    #             if infectious_tick(indiv) <= tick < onset_of_symptoms(indiv)
    #                 @test disease_state(indiv) == GEMS.DISEASE_STATE_PRESYMPTOMATIC
    #                 @test !exposed(indiv)
    #                 @test infectious(indiv)
    #             end
    #             if onset_of_symptoms(indiv) <= tick < onset_of_severeness(indiv)
    #                 @test disease_state(indiv) == GEMS.DISEASE_STATE_SYMPTOMATIC
    #                 @test infectious(indiv)
    #             end
    #             if onset_of_severeness(indiv) <= tick
    #                 @test disease_state(indiv) == GEMS.DISEASE_STATE_SEVERE
    #                 @test infectious(indiv)
    #             end
    #             if hospitalized_tick(indiv) <= tick
    #                 @test hospitalized(indiv)
    #             end
    #             if ventilation_tick(indiv) <= tick < icu_tick(indiv)
    #                 @test ventilated(indiv)
    #             end
    #             if icu_tick(indiv) <= tick
    #                 @test icu(indiv)
    #             end
    #         end
    #     end

    #     @testset "Update during step!" begin
    #         reset!(indiv)
    #         inf_frac = InfectedFraction(0.05, p)
    #         times_up = TimesUp(120)
    #         sim = Simulation(
    #             "",
    #             inf_frac,
    #             times_up,
    #             Population([indiv]),
    #             SettingsContainer(),
    #             "test"   
    #         )
    #         sim.pathogen = p    

    #         # test if individual updates 
    #         indiv.disease_state = GEMS.DISEASE_STATE_PRESYMPTOMATIC
    #         indiv.exposed_tick = 1
    #         indiv.infectious_tick = 5
    #         indiv.onset_of_symptoms = 7
    #         indiv.removed_tick = 20
    #         indiv.death_tick = 20
    #         indiv.symptom_category = GEMS.SYMPTOM_CATEGORY_MILD # mild disease (but it still will die)

    #         # go to infectious
    #         sim.tick = Int16(5)
    #         update_individual!(indiv, tick(sim), sim)
    #         @test infectiousness(indiv) > 0
    #         @test presymptomatic(indiv)
    #         @test length(deathlogger(sim).id) == 0
    #         @test !dead(indiv)

    #         sim.tick = Int16(7)
    #         update_individual!(indiv, tick(sim), sim)
    #         @test infectiousness(indiv) > 0
    #         @test symptomatic(indiv)
    #         @test length(deathlogger(sim).id) == 0
    #         @test !dead(indiv)

    #         sim.tick = Int16(20)
    #         update_individual!(indiv, tick(sim), sim)
    #         @test infectiousness(indiv) == 0
    #         @test indiv.disease_state == 0
    #         @test !infected(indiv)
    #         @test length(deathlogger(sim).id) == 1
    #         @test dead(indiv)

    #         # now test if nothing happens, when the individuals is not infected
    #         reset!(indiv)
    #         sim = Simulation(
    #             "",
    #             inf_frac,
    #             times_up,
    #             Population([indiv]),
    #             SettingsContainer(),
    #             "test"   
    #         )
    #         sim.pathogen = p  

    #         # dont set disease state! The disease state determines, if we count indiv as infected
    #         indiv.exposed_tick = 1
    #         indiv.infectious_tick = 5
    #         indiv.onset_of_symptoms = 7
    #         indiv.removed_tick = 20
    #         indiv.death_tick = 20
    #         indiv.symptom_category = GEMS.SYMPTOM_CATEGORY_MILD # mild disease (but it still will die)
    #         @test !infected(indiv)
    #         @test length(deathlogger(sim).id) == 0
    #         sim.tick = Int16(20)
    #         update_individual!(indiv, tick(sim), sim)
    #         @test !dead(indiv)
    #         @test length(deathlogger(sim).id) == 0
    #     end
    # end
=======
            onset_of_symptoms = Uniform(2,3),
            onset_of_severeness = Uniform(2,3),
            infectious_offset = Uniform(0,1),
            time_to_hospitalization = Uniform(1,4),
            time_to_icu = Uniform(1,2),

            time_to_recovery = Uniform(5,6),
            length_of_stay = Uniform(7,8)
        )

        @testset "Asymptomatic" begin
            reset!(ind)
            disease_progression!(ind, p, exposedtick, GEMS.Asymptomatic)
            @test symptom_category(ind) == GEMS.SYMPTOM_CATEGORY_ASYMPTOMATIC
            # test unset times
            @test onset_of_symptoms(ind) == GEMS.DEFAULT_TICK
            @test onset_of_severeness(ind) == GEMS.DEFAULT_TICK
            @test hospitalized_tick(ind) == GEMS.DEFAULT_TICK
            @test ventilation_tick(ind) == GEMS.DEFAULT_TICK
            @test icu_tick(ind) == GEMS.DEFAULT_TICK
            @test death_tick(ind) == GEMS.DEFAULT_TICK
            # test set Times
            @test infectious_tick(ind) >= 0
            @test removed_tick(ind) >= infectious_tick(ind)
        end
        @testset "Mild" begin
            reset!(ind)
            Random.seed!(test_rng, 0127)
            disease_progression!(ind, p, exposedtick, GEMS.Mild, rng=test_rng)
            @test symptom_category(ind) == GEMS.SYMPTOM_CATEGORY_MILD
            # test unset times
            @test onset_of_severeness(ind) == GEMS.DEFAULT_TICK
            @test hospitalized_tick(ind) == GEMS.DEFAULT_TICK
            @test ventilation_tick(ind) == GEMS.DEFAULT_TICK
            @test icu_tick(ind) == GEMS.DEFAULT_TICK
            # test set Times
            @test infectious_tick(ind) >= 0
            @test onset_of_symptoms(ind) >= infectious_tick(ind)
            @test removed_tick(ind) > onset_of_symptoms(ind)
            @test death_tick(ind) == removed_tick(ind) # dies on this seed with this mild death reate
            # and now a seed where he doesnt die
            reset!(ind)
            Random.seed!(test_rng, 42)
            disease_progression!(ind, p, exposedtick, GEMS.Mild, rng=test_rng)
            @test death_tick(ind) == GEMS.DEFAULT_TICK
        end
        @testset "Severe" begin
            reset!(ind)
            Random.seed!(test_rng, 6)
            disease_progression!(ind, p, exposedtick, GEMS.Severe, rng=test_rng)
            @test symptom_category(ind) == GEMS.SYMPTOM_CATEGORY_SEVERE
            # test unset times
            @test ventilation_tick(ind) == GEMS.DEFAULT_TICK
            @test icu_tick(ind) == GEMS.DEFAULT_TICK
            # test set Times
            @test infectious_tick(ind) >= 0
            @test onset_of_symptoms(ind) >= infectious_tick(ind)
            @test onset_of_severeness(ind) > onset_of_symptoms(ind)
            @test removed_tick(ind) > onset_of_severeness(ind)
            
            # TODO test death and hospitalization + length of stay
            # death without hospitalization on this seed
            @test death_tick(ind) == removed_tick(ind)
            @test hospitalized_tick(ind) == GEMS.DEFAULT_TICK

            # no death
            reset!(ind)
            Random.seed!(test_rng, 1234)
            disease_progression!(ind, p, exposedtick, GEMS.Severe, rng=test_rng)
            @test death_tick(ind) == GEMS.DEFAULT_TICK
            @test hospitalized_tick(ind) == GEMS.DEFAULT_TICK

            # hopsitalized and no death
            p.hospitalization_rate = Uniform(0.98, 0.99)
            reset!(ind)
            Random.seed!(test_rng, 1234)
            disease_progression!(ind, p, exposedtick, GEMS.Severe, rng=test_rng)
            @test death_tick(ind) == GEMS.DEFAULT_TICK
            @test hospitalized_tick(ind) >= onset_of_severeness(ind)
            @test hospitalized_tick(ind) + minimum(length_of_stay(p)) <= removed_tick(ind) <= hospitalized_tick(ind) + maximum(length_of_stay(p))
            # @test quarantine_tick(ind) == hospitalized_tick(ind)
            # @test quarantine_release_tick(ind) == removed_tick(ind)

            # hospitalized and death
            reset!(ind)
            Random.seed!(test_rng, 42)
            disease_progression!(ind, p, exposedtick, GEMS.Severe, rng=test_rng)
            @test hospitalized_tick(ind) >= onset_of_severeness(ind)
            @test hospitalized_tick(ind) + minimum(length_of_stay(p)) <= removed_tick(ind) <= hospitalized_tick(ind) + maximum(length_of_stay(p))
            #@test quarantine_tick(ind) == hospitalized_tick(ind)
            #@test quarantine_release_tick(ind) == removed_tick(ind)
            @test death_tick(ind) == removed_tick(ind)
        end
       
        @testset "Critical" begin
            reset!(ind)
            Random.seed!(test_rng, 42)
            disease_progression!(ind, p, exposedtick, GEMS.Critical, rng=test_rng)
            @test symptom_category(ind) == GEMS.SYMPTOM_CATEGORY_CRITICAL
            # no death, no ventilation, no icu
            @test infectious_tick(ind) >= 0
            @test onset_of_symptoms(ind) >= infectious_tick(ind)
            @test onset_of_severeness(ind) > onset_of_symptoms(ind)
            @test hospitalized_tick(ind) >= onset_of_severeness(ind)
            @test removed_tick(ind) > onset_of_severeness(ind)
            @test hospitalized_tick(ind) + minimum(length_of_stay(p)) <= removed_tick(ind) <= hospitalized_tick(ind) + maximum(length_of_stay(p))
            # @test quarantine_tick(ind) == hospitalized_tick(ind)
            # @test quarantine_release_tick(ind) == removed_tick(ind)
            @test death_tick(ind) == GEMS.DEFAULT_TICK
            @test ventilation_tick(ind) == GEMS.DEFAULT_TICK
            @test icu_tick(ind) == GEMS.DEFAULT_TICK

            # death, but nothing else
            reset!(ind)
            Random.seed!(test_rng, 6)
            disease_progression!(ind, p, exposedtick, GEMS.Critical, rng=test_rng)
            @test death_tick(ind) == removed_tick(ind) 

            # ventilation no death
            p.ventilation_rate = Uniform(0.98,0.99)
            reset!(ind)
            Random.seed!(test_rng, 42)
            disease_progression!(ind, p, exposedtick, GEMS.Critical, rng=test_rng)
            @test ventilation_tick(ind) >= hospitalized_tick(ind) || ventilation_tick(ind) == -1
            @test death_tick(ind) == GEMS.DEFAULT_TICK
            @test icu_tick(ind) == GEMS.DEFAULT_TICK

            # ventilation and death
            reset!(ind)
            Random.seed!(test_rng, 13)
            disease_progression!(ind, p, exposedtick, GEMS.Critical, rng=test_rng)
            @test ventilation_tick(ind) >= hospitalized_tick(ind) || ventilation_tick(ind) == -1
            @test death_tick(ind) == removed_tick(ind) 
            @test icu_tick(ind) == GEMS.DEFAULT_TICK

            # ICU no death
            p.icu_rate = Uniform(0.98, 0.99)
            reset!(ind)
            Random.seed!(test_rng, 42)
            disease_progression!(ind, p, exposedtick, GEMS.Critical, rng=test_rng)
            @test ventilation_tick(ind) >= hospitalized_tick(ind) || ventilation_tick(ind) == -1
            @test death_tick(ind) == GEMS.DEFAULT_TICK
            @test removed_tick(ind) >= ventilation_tick(ind) >= icu_tick(ind)

            # ICU and death
            p.critical_death_rate = Uniform(0.98,0.99)
            reset!(ind)
            Random.seed!(test_rng, 42)
            disease_progression!(ind, p, exposedtick, GEMS.Critical, rng=test_rng)
            @test ventilation_tick(ind) >= hospitalized_tick(ind) || ventilation_tick(ind) == -1
            @test death_tick(ind) == removed_tick(ind)
            @test removed_tick(ind) >= ventilation_tick(ind) >= icu_tick(ind)
        end
    end
    @testset "Agent-Level Updates" begin
        p = Pathogen(id = 1, name = "Test")
        exposedtick = Int16(0)
        indiv = Individual(id=1, sex=1, age=40)
        
        @testset "Asymptomatic" begin
            reset!(indiv)
            # infect individual
            indiv.exposed_tick = exposedtick
            indiv.disease_state = GEMS.DISEASE_STATE_PRESYMPTOMATIC
            indiv.number_of_infections += 1
            indiv.pathogen_id = id(p)

            Random.seed!(test_rng, 1234)
            disease_progression!(indiv, p, exposedtick, GEMS.Asymptomatic, rng=test_rng)

            for tick in range(exposedtick, removed_tick(indiv)-Int16(1))
                progress_disease!(indiv, tick)
                if tick < infectious_tick(indiv)
                    @test disease_state(indiv) == GEMS.DISEASE_STATE_PRESYMPTOMATIC
                    @test exposed(indiv)
                    @test !infectious(indiv)
                end
                if infectious_tick(indiv) <= tick < removed_tick(indiv)
                    @test disease_state(indiv) == GEMS.DISEASE_STATE_PRESYMPTOMATIC
                    @test !exposed(indiv)
                    @test infectious(indiv)
                end
            end
        end

        @testset "Mild" begin
            reset!(indiv)
            # infect individual
            indiv.exposed_tick = exposedtick
            indiv.disease_state = GEMS.DISEASE_STATE_PRESYMPTOMATIC
            indiv.number_of_infections += 1
            indiv.pathogen_id = id(p)

            Random.seed!(test_rng, 1234)
            disease_progression!(indiv, p, exposedtick, GEMS.Mild, rng=test_rng)

            for tick in range(exposedtick, removed_tick(indiv)-Int16(1))
                progress_disease!(indiv, tick)
                if tick < infectious_tick(indiv)
                    @test disease_state(indiv) == GEMS.DISEASE_STATE_PRESYMPTOMATIC
                    @test exposed(indiv)
                    @test !infectious(indiv)
                end
                if infectious_tick(indiv) <= tick < onset_of_symptoms(indiv)
                    @test disease_state(indiv) == GEMS.DISEASE_STATE_PRESYMPTOMATIC
                    @test !exposed(indiv)
                    @test infectious(indiv)
                end
                if onset_of_symptoms(indiv) <= tick < removed_tick(indiv)
                    @test disease_state(indiv) == GEMS.DISEASE_STATE_SYMPTOMATIC
                    @test infectious(indiv)
                end
            end
        end

        @testset "Severe" begin
            reset!(indiv)
            # infect individual
            indiv.exposed_tick = exposedtick
            indiv.disease_state = GEMS.DISEASE_STATE_PRESYMPTOMATIC
            indiv.number_of_infections += 1
            indiv.pathogen_id = id(p)

            # should hospitalize
            p.hospitalization_rate = Uniform(0.98, 0.99)
            Random.seed!(test_rng, 42)
            disease_progression!(indiv, p, exposedtick, GEMS.Severe, rng=test_rng)

            for tick in range(exposedtick, removed_tick(indiv)-Int16(1))
                progress_disease!(indiv, tick)
                if tick < infectious_tick(indiv)
                    @test disease_state(indiv) == GEMS.DISEASE_STATE_PRESYMPTOMATIC
                    @test exposed(indiv)
                    @test !infectious(indiv)
                end
                if infectious_tick(indiv) <= tick < onset_of_symptoms(indiv)
                    @test disease_state(indiv) == GEMS.DISEASE_STATE_PRESYMPTOMATIC
                    @test !exposed(indiv)
                    @test infectious(indiv)
                end
                if onset_of_symptoms(indiv) <= tick < onset_of_severeness(indiv)
                    @test disease_state(indiv) == GEMS.DISEASE_STATE_SYMPTOMATIC
                    @test infectious(indiv)
                end
                if onset_of_severeness(indiv) <= tick
                    @test disease_state(indiv) == GEMS.DISEASE_STATE_SEVERE
                    @test infectious(indiv)
                end
                if hospitalized_tick(indiv) <= tick
                    @test hospitalized(indiv)
                end
            end
        end

        @testset "Critical" begin
            reset!(indiv)
            # infect individual
            indiv.exposed_tick = exposedtick
            indiv.disease_state = GEMS.DISEASE_STATE_PRESYMPTOMATIC
            indiv.number_of_infections += 1
            indiv.pathogen_id = id(p)

            # should do ICU and Ventilation
            p.icu_rate = Uniform(0.98, 0.99)
            p.ventilation_rate = Uniform(0.98,0.99)

            Random.seed!(test_rng, 42)
            disease_progression!(indiv, p, exposedtick, GEMS.Critical, rng=test_rng)
            for tick in range(exposedtick, removed_tick(indiv)-Int16(1))
                progress_disease!(indiv, tick)
                if tick < infectious_tick(indiv)
                    @test disease_state(indiv) == GEMS.DISEASE_STATE_PRESYMPTOMATIC
                    @test exposed(indiv)
                    @test !infectious(indiv)
                end
                if infectious_tick(indiv) <= tick < onset_of_symptoms(indiv)
                    @test disease_state(indiv) == GEMS.DISEASE_STATE_PRESYMPTOMATIC
                    @test !exposed(indiv)
                    @test infectious(indiv)
                end
                if onset_of_symptoms(indiv) <= tick < onset_of_severeness(indiv)
                    @test disease_state(indiv) == GEMS.DISEASE_STATE_SYMPTOMATIC
                    @test infectious(indiv)
                end
                if onset_of_severeness(indiv) <= tick
                    @test disease_state(indiv) == GEMS.DISEASE_STATE_SEVERE
                    @test infectious(indiv)
                end
                if hospitalized_tick(indiv) <= tick
                    @test hospitalized(indiv)
                end
                if ventilation_tick(indiv) <= tick < icu_tick(indiv)
                    @test ventilated(indiv)
                end
                if icu_tick(indiv) <= tick
                    @test icu(indiv)
                end
            end
        end

        @testset "Update during step!" begin
            reset!(indiv)
            inf_frac = InfectedFraction(0.05, p)
            times_up = TimesUp(120)
            sim = Simulation(
                "",
                inf_frac,
                times_up,
                Population([indiv]),
                SettingsContainer(),
                "test"   
            )
            sim.pathogen = p    

            # test if individual updates 
            indiv.disease_state = GEMS.DISEASE_STATE_PRESYMPTOMATIC
            indiv.exposed_tick = 1
            indiv.infectious_tick = 5
            indiv.onset_of_symptoms = 7
            indiv.removed_tick = 20
            indiv.death_tick = 20
            indiv.symptom_category = GEMS.SYMPTOM_CATEGORY_MILD # mild disease (but it still will die)

            # go to infectious
            sim.tick = Int16(5)
            update_individual!(indiv, tick(sim), sim)
            @test infectiousness(indiv) > 0
            @test presymptomatic(indiv)
            @test length(deathlogger(sim).id) == 0
            @test !dead(indiv)

            sim.tick = Int16(7)
            update_individual!(indiv, tick(sim), sim)
            @test infectiousness(indiv) > 0
            @test symptomatic(indiv)
            @test length(deathlogger(sim).id) == 0
            @test !dead(indiv)

            sim.tick = Int16(20)
            update_individual!(indiv, tick(sim), sim)
            @test infectiousness(indiv) == 0
            @test indiv.disease_state == 0
            @test !infected(indiv)
            @test length(deathlogger(sim).id) == 1
            @test dead(indiv)

            # now test if nothing happens, when the individuals is not infected
            reset!(indiv)
            sim = Simulation(
                "",
                inf_frac,
                times_up,
                Population([indiv]),
                SettingsContainer(),
                "test"   
            )
            sim.pathogen = p  

            # dont set disease state! The disease state determines, if we count indiv as infected
            indiv.exposed_tick = 1
            indiv.infectious_tick = 5
            indiv.onset_of_symptoms = 7
            indiv.removed_tick = 20
            indiv.death_tick = 20
            indiv.symptom_category = GEMS.SYMPTOM_CATEGORY_MILD # mild disease (but it still will die)
            @test !infected(indiv)
            @test length(deathlogger(sim).id) == 0
            sim.tick = Int16(20)
            update_individual!(indiv, tick(sim), sim)
            @test !dead(indiv)
            @test length(deathlogger(sim).id) == 0
        end
    end
>>>>>>> d5546304

    # @testset "Self-Quarantine" begin
    #     ind = Individual(id = 1, age = 42, sex = 0)
    #     exposedtick = Int16(0)
    #     p = Pathogen(id = 1, name = "COVID", self_quarantine_rate=Uniform(0.99,0.999))

    #     Random.seed!(test_rng, 123)
    #     ind.exposed_tick = exposedtick
    #     presymptomatic!(ind)
    #     disease_progression!(ind, p, exposedtick, GEMS.Mild, rng=test_rng)
    #     @test quarantine_tick(ind) == onset_of_symptoms(ind) != GEMS.DEFAULT_TICK
    #     @test quarantine_release_tick(ind) == removed_tick(ind) != GEMS.DEFAULT_TICK
    #     @test quarantine_status(ind) == GEMS.QUARANTINE_STATE_NO_QUARANTINE

        
    #     progress_disease!(ind, quarantine_tick(ind)+Int16(1))
    #     @test quarantine_status(ind) == GEMS.QUARANTINE_STATE_HOUSEHOLD_QUARANTINE
    # end
end<|MERGE_RESOLUTION|>--- conflicted
+++ resolved
@@ -1,5 +1,4 @@
 @testset "Disease Progression" begin
-<<<<<<< HEAD
 
     @testset "Internal Logic" begin
         # THINGS THAT SHOULD WORK
@@ -307,54 +306,6 @@
             recovery = 45,
         )
         
-=======
-    test_rng = Xoshiro()
-
-    @testset "Sampling Times" begin
-        p = Pathogen(   
-            id = 1,
-            name = "COVID",
-            infection_rate = Uniform(0,1),
-            transmission_function = ConstantTransmissionRate(),
-            mild_death_rate = Uniform(0,0.005),
-            severe_death_rate= Uniform(0,0.1),
-            critical_death_rate = Uniform(0,0.1),
-            
-            hospitalization_rate = Uniform(0, 0.1),
-            ventilation_rate = Uniform(0, 0.1),
-            icu_rate = Uniform(0, 0.1),
-            
-            onset_of_symptoms = Uniform(2,3),
-            onset_of_severeness = Uniform(2,3),
-            infectious_offset = Uniform(0,1),
-            time_to_hospitalization = Uniform(1,4),
-            time_to_icu = Uniform(1,2),
-
-            time_to_recovery = Uniform(5,6),
-            length_of_stay = Uniform(6,7)
-        )
-        ind = Individual(id = 1, age = 18, sex = 1)
-        ind2 = Individual(id = 2, age = 55, sex = 1)
-        house = Household(id = 1, individuals = [ind, ind2], contact_sampling_method = RandomSampling())
-
-        # draw values
-        @test 0 <= transmission_probability(p.transmission_function, ind, ind2, house, Int16(1)) <= 1
-        @test 0 <= sample_mild_death_rate(p, ind) <= 0.005
-        @test 0 <= sample_severe_death_rate(p, ind) <= 0.1
-        @test 0 <= sample_critical_death_rate(p, ind) <= 0.1
-
-        @test 0 <= sample_hospitalization_rate(p, ind) <= 0.1
-        @test 0 <= sample_ventilation_rate(p, ind) <= 0.1
-        @test 0 <= sample_icu_rate(p, ind) <= 0.1
-
-        @test 0 <= sample_infectious_offset(p, ind) <= 1
-        @test 5 <= sample_time_to_recovery(p, ind) <= 6
-        @test 2 <= sample_onset_of_symptoms(p, ind) <= 3
-        @test 2 <= sample_onset_of_severeness(p, ind) <= 3
-        @test 1 <= sample_time_to_hospitalization(p, ind) <= 4
-        @test 1 <= sample_time_to_icu(p, ind) <= 2
-        @test 6 <= sample_length_of_stay(p, ind) <= 7
->>>>>>> d5546304
     end
 
     @testset "Getter & Setter" begin
@@ -472,7 +423,6 @@
         @test severe(dp, Int16(29)) == false # before
         @test severe(dp, Int16(82)) == false # after
 
-<<<<<<< HEAD
         @test severe(a_dp, Int16(26)) == false # asymptomatic can never be severe
 
         # hospitalized
@@ -509,11 +459,6 @@
 
         @test dead(d_dp, Int16(71)) == true
         @test dead(d_dp, Int16(69)) == false # before
-=======
-        Random.seed!(test_rng, 42)
-        @test GEMS.Severe == estimate_disease_progression(dpr, i1, rng=test_rng)
-        @test GEMS.Mild == estimate_disease_progression(dpr, i1, rng=test_rng)
->>>>>>> d5546304
     end
 
     # @testset "Sampling Times" begin
@@ -626,7 +571,6 @@
     #         ventilation_rate = Uniform(0, 0.1),
     #         icu_rate = Uniform(0, 0.1),
             
-<<<<<<< HEAD
     #         onset_of_symptoms = Uniform(2,3),
     #         onset_of_severeness = Uniform(2,3),
     #         infectious_offset = Uniform(0,1),
@@ -1000,381 +944,6 @@
     #         @test length(deathlogger(sim).id) == 0
     #     end
     # end
-=======
-            onset_of_symptoms = Uniform(2,3),
-            onset_of_severeness = Uniform(2,3),
-            infectious_offset = Uniform(0,1),
-            time_to_hospitalization = Uniform(1,4),
-            time_to_icu = Uniform(1,2),
-
-            time_to_recovery = Uniform(5,6),
-            length_of_stay = Uniform(7,8)
-        )
-
-        @testset "Asymptomatic" begin
-            reset!(ind)
-            disease_progression!(ind, p, exposedtick, GEMS.Asymptomatic)
-            @test symptom_category(ind) == GEMS.SYMPTOM_CATEGORY_ASYMPTOMATIC
-            # test unset times
-            @test onset_of_symptoms(ind) == GEMS.DEFAULT_TICK
-            @test onset_of_severeness(ind) == GEMS.DEFAULT_TICK
-            @test hospitalized_tick(ind) == GEMS.DEFAULT_TICK
-            @test ventilation_tick(ind) == GEMS.DEFAULT_TICK
-            @test icu_tick(ind) == GEMS.DEFAULT_TICK
-            @test death_tick(ind) == GEMS.DEFAULT_TICK
-            # test set Times
-            @test infectious_tick(ind) >= 0
-            @test removed_tick(ind) >= infectious_tick(ind)
-        end
-        @testset "Mild" begin
-            reset!(ind)
-            Random.seed!(test_rng, 0127)
-            disease_progression!(ind, p, exposedtick, GEMS.Mild, rng=test_rng)
-            @test symptom_category(ind) == GEMS.SYMPTOM_CATEGORY_MILD
-            # test unset times
-            @test onset_of_severeness(ind) == GEMS.DEFAULT_TICK
-            @test hospitalized_tick(ind) == GEMS.DEFAULT_TICK
-            @test ventilation_tick(ind) == GEMS.DEFAULT_TICK
-            @test icu_tick(ind) == GEMS.DEFAULT_TICK
-            # test set Times
-            @test infectious_tick(ind) >= 0
-            @test onset_of_symptoms(ind) >= infectious_tick(ind)
-            @test removed_tick(ind) > onset_of_symptoms(ind)
-            @test death_tick(ind) == removed_tick(ind) # dies on this seed with this mild death reate
-            # and now a seed where he doesnt die
-            reset!(ind)
-            Random.seed!(test_rng, 42)
-            disease_progression!(ind, p, exposedtick, GEMS.Mild, rng=test_rng)
-            @test death_tick(ind) == GEMS.DEFAULT_TICK
-        end
-        @testset "Severe" begin
-            reset!(ind)
-            Random.seed!(test_rng, 6)
-            disease_progression!(ind, p, exposedtick, GEMS.Severe, rng=test_rng)
-            @test symptom_category(ind) == GEMS.SYMPTOM_CATEGORY_SEVERE
-            # test unset times
-            @test ventilation_tick(ind) == GEMS.DEFAULT_TICK
-            @test icu_tick(ind) == GEMS.DEFAULT_TICK
-            # test set Times
-            @test infectious_tick(ind) >= 0
-            @test onset_of_symptoms(ind) >= infectious_tick(ind)
-            @test onset_of_severeness(ind) > onset_of_symptoms(ind)
-            @test removed_tick(ind) > onset_of_severeness(ind)
-            
-            # TODO test death and hospitalization + length of stay
-            # death without hospitalization on this seed
-            @test death_tick(ind) == removed_tick(ind)
-            @test hospitalized_tick(ind) == GEMS.DEFAULT_TICK
-
-            # no death
-            reset!(ind)
-            Random.seed!(test_rng, 1234)
-            disease_progression!(ind, p, exposedtick, GEMS.Severe, rng=test_rng)
-            @test death_tick(ind) == GEMS.DEFAULT_TICK
-            @test hospitalized_tick(ind) == GEMS.DEFAULT_TICK
-
-            # hopsitalized and no death
-            p.hospitalization_rate = Uniform(0.98, 0.99)
-            reset!(ind)
-            Random.seed!(test_rng, 1234)
-            disease_progression!(ind, p, exposedtick, GEMS.Severe, rng=test_rng)
-            @test death_tick(ind) == GEMS.DEFAULT_TICK
-            @test hospitalized_tick(ind) >= onset_of_severeness(ind)
-            @test hospitalized_tick(ind) + minimum(length_of_stay(p)) <= removed_tick(ind) <= hospitalized_tick(ind) + maximum(length_of_stay(p))
-            # @test quarantine_tick(ind) == hospitalized_tick(ind)
-            # @test quarantine_release_tick(ind) == removed_tick(ind)
-
-            # hospitalized and death
-            reset!(ind)
-            Random.seed!(test_rng, 42)
-            disease_progression!(ind, p, exposedtick, GEMS.Severe, rng=test_rng)
-            @test hospitalized_tick(ind) >= onset_of_severeness(ind)
-            @test hospitalized_tick(ind) + minimum(length_of_stay(p)) <= removed_tick(ind) <= hospitalized_tick(ind) + maximum(length_of_stay(p))
-            #@test quarantine_tick(ind) == hospitalized_tick(ind)
-            #@test quarantine_release_tick(ind) == removed_tick(ind)
-            @test death_tick(ind) == removed_tick(ind)
-        end
-       
-        @testset "Critical" begin
-            reset!(ind)
-            Random.seed!(test_rng, 42)
-            disease_progression!(ind, p, exposedtick, GEMS.Critical, rng=test_rng)
-            @test symptom_category(ind) == GEMS.SYMPTOM_CATEGORY_CRITICAL
-            # no death, no ventilation, no icu
-            @test infectious_tick(ind) >= 0
-            @test onset_of_symptoms(ind) >= infectious_tick(ind)
-            @test onset_of_severeness(ind) > onset_of_symptoms(ind)
-            @test hospitalized_tick(ind) >= onset_of_severeness(ind)
-            @test removed_tick(ind) > onset_of_severeness(ind)
-            @test hospitalized_tick(ind) + minimum(length_of_stay(p)) <= removed_tick(ind) <= hospitalized_tick(ind) + maximum(length_of_stay(p))
-            # @test quarantine_tick(ind) == hospitalized_tick(ind)
-            # @test quarantine_release_tick(ind) == removed_tick(ind)
-            @test death_tick(ind) == GEMS.DEFAULT_TICK
-            @test ventilation_tick(ind) == GEMS.DEFAULT_TICK
-            @test icu_tick(ind) == GEMS.DEFAULT_TICK
-
-            # death, but nothing else
-            reset!(ind)
-            Random.seed!(test_rng, 6)
-            disease_progression!(ind, p, exposedtick, GEMS.Critical, rng=test_rng)
-            @test death_tick(ind) == removed_tick(ind) 
-
-            # ventilation no death
-            p.ventilation_rate = Uniform(0.98,0.99)
-            reset!(ind)
-            Random.seed!(test_rng, 42)
-            disease_progression!(ind, p, exposedtick, GEMS.Critical, rng=test_rng)
-            @test ventilation_tick(ind) >= hospitalized_tick(ind) || ventilation_tick(ind) == -1
-            @test death_tick(ind) == GEMS.DEFAULT_TICK
-            @test icu_tick(ind) == GEMS.DEFAULT_TICK
-
-            # ventilation and death
-            reset!(ind)
-            Random.seed!(test_rng, 13)
-            disease_progression!(ind, p, exposedtick, GEMS.Critical, rng=test_rng)
-            @test ventilation_tick(ind) >= hospitalized_tick(ind) || ventilation_tick(ind) == -1
-            @test death_tick(ind) == removed_tick(ind) 
-            @test icu_tick(ind) == GEMS.DEFAULT_TICK
-
-            # ICU no death
-            p.icu_rate = Uniform(0.98, 0.99)
-            reset!(ind)
-            Random.seed!(test_rng, 42)
-            disease_progression!(ind, p, exposedtick, GEMS.Critical, rng=test_rng)
-            @test ventilation_tick(ind) >= hospitalized_tick(ind) || ventilation_tick(ind) == -1
-            @test death_tick(ind) == GEMS.DEFAULT_TICK
-            @test removed_tick(ind) >= ventilation_tick(ind) >= icu_tick(ind)
-
-            # ICU and death
-            p.critical_death_rate = Uniform(0.98,0.99)
-            reset!(ind)
-            Random.seed!(test_rng, 42)
-            disease_progression!(ind, p, exposedtick, GEMS.Critical, rng=test_rng)
-            @test ventilation_tick(ind) >= hospitalized_tick(ind) || ventilation_tick(ind) == -1
-            @test death_tick(ind) == removed_tick(ind)
-            @test removed_tick(ind) >= ventilation_tick(ind) >= icu_tick(ind)
-        end
-    end
-    @testset "Agent-Level Updates" begin
-        p = Pathogen(id = 1, name = "Test")
-        exposedtick = Int16(0)
-        indiv = Individual(id=1, sex=1, age=40)
-        
-        @testset "Asymptomatic" begin
-            reset!(indiv)
-            # infect individual
-            indiv.exposed_tick = exposedtick
-            indiv.disease_state = GEMS.DISEASE_STATE_PRESYMPTOMATIC
-            indiv.number_of_infections += 1
-            indiv.pathogen_id = id(p)
-
-            Random.seed!(test_rng, 1234)
-            disease_progression!(indiv, p, exposedtick, GEMS.Asymptomatic, rng=test_rng)
-
-            for tick in range(exposedtick, removed_tick(indiv)-Int16(1))
-                progress_disease!(indiv, tick)
-                if tick < infectious_tick(indiv)
-                    @test disease_state(indiv) == GEMS.DISEASE_STATE_PRESYMPTOMATIC
-                    @test exposed(indiv)
-                    @test !infectious(indiv)
-                end
-                if infectious_tick(indiv) <= tick < removed_tick(indiv)
-                    @test disease_state(indiv) == GEMS.DISEASE_STATE_PRESYMPTOMATIC
-                    @test !exposed(indiv)
-                    @test infectious(indiv)
-                end
-            end
-        end
-
-        @testset "Mild" begin
-            reset!(indiv)
-            # infect individual
-            indiv.exposed_tick = exposedtick
-            indiv.disease_state = GEMS.DISEASE_STATE_PRESYMPTOMATIC
-            indiv.number_of_infections += 1
-            indiv.pathogen_id = id(p)
-
-            Random.seed!(test_rng, 1234)
-            disease_progression!(indiv, p, exposedtick, GEMS.Mild, rng=test_rng)
-
-            for tick in range(exposedtick, removed_tick(indiv)-Int16(1))
-                progress_disease!(indiv, tick)
-                if tick < infectious_tick(indiv)
-                    @test disease_state(indiv) == GEMS.DISEASE_STATE_PRESYMPTOMATIC
-                    @test exposed(indiv)
-                    @test !infectious(indiv)
-                end
-                if infectious_tick(indiv) <= tick < onset_of_symptoms(indiv)
-                    @test disease_state(indiv) == GEMS.DISEASE_STATE_PRESYMPTOMATIC
-                    @test !exposed(indiv)
-                    @test infectious(indiv)
-                end
-                if onset_of_symptoms(indiv) <= tick < removed_tick(indiv)
-                    @test disease_state(indiv) == GEMS.DISEASE_STATE_SYMPTOMATIC
-                    @test infectious(indiv)
-                end
-            end
-        end
-
-        @testset "Severe" begin
-            reset!(indiv)
-            # infect individual
-            indiv.exposed_tick = exposedtick
-            indiv.disease_state = GEMS.DISEASE_STATE_PRESYMPTOMATIC
-            indiv.number_of_infections += 1
-            indiv.pathogen_id = id(p)
-
-            # should hospitalize
-            p.hospitalization_rate = Uniform(0.98, 0.99)
-            Random.seed!(test_rng, 42)
-            disease_progression!(indiv, p, exposedtick, GEMS.Severe, rng=test_rng)
-
-            for tick in range(exposedtick, removed_tick(indiv)-Int16(1))
-                progress_disease!(indiv, tick)
-                if tick < infectious_tick(indiv)
-                    @test disease_state(indiv) == GEMS.DISEASE_STATE_PRESYMPTOMATIC
-                    @test exposed(indiv)
-                    @test !infectious(indiv)
-                end
-                if infectious_tick(indiv) <= tick < onset_of_symptoms(indiv)
-                    @test disease_state(indiv) == GEMS.DISEASE_STATE_PRESYMPTOMATIC
-                    @test !exposed(indiv)
-                    @test infectious(indiv)
-                end
-                if onset_of_symptoms(indiv) <= tick < onset_of_severeness(indiv)
-                    @test disease_state(indiv) == GEMS.DISEASE_STATE_SYMPTOMATIC
-                    @test infectious(indiv)
-                end
-                if onset_of_severeness(indiv) <= tick
-                    @test disease_state(indiv) == GEMS.DISEASE_STATE_SEVERE
-                    @test infectious(indiv)
-                end
-                if hospitalized_tick(indiv) <= tick
-                    @test hospitalized(indiv)
-                end
-            end
-        end
-
-        @testset "Critical" begin
-            reset!(indiv)
-            # infect individual
-            indiv.exposed_tick = exposedtick
-            indiv.disease_state = GEMS.DISEASE_STATE_PRESYMPTOMATIC
-            indiv.number_of_infections += 1
-            indiv.pathogen_id = id(p)
-
-            # should do ICU and Ventilation
-            p.icu_rate = Uniform(0.98, 0.99)
-            p.ventilation_rate = Uniform(0.98,0.99)
-
-            Random.seed!(test_rng, 42)
-            disease_progression!(indiv, p, exposedtick, GEMS.Critical, rng=test_rng)
-            for tick in range(exposedtick, removed_tick(indiv)-Int16(1))
-                progress_disease!(indiv, tick)
-                if tick < infectious_tick(indiv)
-                    @test disease_state(indiv) == GEMS.DISEASE_STATE_PRESYMPTOMATIC
-                    @test exposed(indiv)
-                    @test !infectious(indiv)
-                end
-                if infectious_tick(indiv) <= tick < onset_of_symptoms(indiv)
-                    @test disease_state(indiv) == GEMS.DISEASE_STATE_PRESYMPTOMATIC
-                    @test !exposed(indiv)
-                    @test infectious(indiv)
-                end
-                if onset_of_symptoms(indiv) <= tick < onset_of_severeness(indiv)
-                    @test disease_state(indiv) == GEMS.DISEASE_STATE_SYMPTOMATIC
-                    @test infectious(indiv)
-                end
-                if onset_of_severeness(indiv) <= tick
-                    @test disease_state(indiv) == GEMS.DISEASE_STATE_SEVERE
-                    @test infectious(indiv)
-                end
-                if hospitalized_tick(indiv) <= tick
-                    @test hospitalized(indiv)
-                end
-                if ventilation_tick(indiv) <= tick < icu_tick(indiv)
-                    @test ventilated(indiv)
-                end
-                if icu_tick(indiv) <= tick
-                    @test icu(indiv)
-                end
-            end
-        end
-
-        @testset "Update during step!" begin
-            reset!(indiv)
-            inf_frac = InfectedFraction(0.05, p)
-            times_up = TimesUp(120)
-            sim = Simulation(
-                "",
-                inf_frac,
-                times_up,
-                Population([indiv]),
-                SettingsContainer(),
-                "test"   
-            )
-            sim.pathogen = p    
-
-            # test if individual updates 
-            indiv.disease_state = GEMS.DISEASE_STATE_PRESYMPTOMATIC
-            indiv.exposed_tick = 1
-            indiv.infectious_tick = 5
-            indiv.onset_of_symptoms = 7
-            indiv.removed_tick = 20
-            indiv.death_tick = 20
-            indiv.symptom_category = GEMS.SYMPTOM_CATEGORY_MILD # mild disease (but it still will die)
-
-            # go to infectious
-            sim.tick = Int16(5)
-            update_individual!(indiv, tick(sim), sim)
-            @test infectiousness(indiv) > 0
-            @test presymptomatic(indiv)
-            @test length(deathlogger(sim).id) == 0
-            @test !dead(indiv)
-
-            sim.tick = Int16(7)
-            update_individual!(indiv, tick(sim), sim)
-            @test infectiousness(indiv) > 0
-            @test symptomatic(indiv)
-            @test length(deathlogger(sim).id) == 0
-            @test !dead(indiv)
-
-            sim.tick = Int16(20)
-            update_individual!(indiv, tick(sim), sim)
-            @test infectiousness(indiv) == 0
-            @test indiv.disease_state == 0
-            @test !infected(indiv)
-            @test length(deathlogger(sim).id) == 1
-            @test dead(indiv)
-
-            # now test if nothing happens, when the individuals is not infected
-            reset!(indiv)
-            sim = Simulation(
-                "",
-                inf_frac,
-                times_up,
-                Population([indiv]),
-                SettingsContainer(),
-                "test"   
-            )
-            sim.pathogen = p  
-
-            # dont set disease state! The disease state determines, if we count indiv as infected
-            indiv.exposed_tick = 1
-            indiv.infectious_tick = 5
-            indiv.onset_of_symptoms = 7
-            indiv.removed_tick = 20
-            indiv.death_tick = 20
-            indiv.symptom_category = GEMS.SYMPTOM_CATEGORY_MILD # mild disease (but it still will die)
-            @test !infected(indiv)
-            @test length(deathlogger(sim).id) == 0
-            sim.tick = Int16(20)
-            update_individual!(indiv, tick(sim), sim)
-            @test !dead(indiv)
-            @test length(deathlogger(sim).id) == 0
-        end
-    end
->>>>>>> d5546304
 
     # @testset "Self-Quarantine" begin
     #     ind = Individual(id = 1, age = 42, sex = 0)
