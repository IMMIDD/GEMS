@testset "Reporting" begin

    basefolder = dirname(dirname(pathof(GEMS)))

    # load example simulation to perform tests
    sim = Simulation(basefolder * "/test/testdata/TestConf.toml", basefolder * "/test/testdata/TestPop.csv")
    run!(sim)
    rd = sim |> PostProcessor |> ResultData

    sims = Simulation[]
    for i in 1:5
        sim = Simulation(label="My Experiment")
        push!(sims, sim)
    end

    b = Batch(sims...)
    run!(b)
    bd = BatchData(b)

    @testset "Markdown Conversion" begin

        # escaping
        @test escape_markdown("_*") == "\\_\\*"
        @test savepath("C:\\Test") == "C:/Test"

        # Note: This only checks, if the markdown conversions are strings.
        # In an ideal world, there'd be a package that has a checker,
        # whether a String contains valid markdown syntax, but I didn't find any

        # start conditions
        @test InfectedFraction(0.01, sim |> pathogen) |> markdown |> typeof == String

        # stop criteria
        @test TimesUp(10) |> markdown |> typeof == String

        # pathogens
        @test sim |> pathogen |> markdown |> typeof == String

        # Distributions
        @test Uniform(0, 1) |> markdown |> typeof == String
        @test Poisson(4) |> markdown |> typeof == String

        # Settings SettingsContainer
        @test sim |> settings |> markdown |> typeof == String

        @test GEMS.print_arr([]) == ""
        @test GEMS.print_arr([1, 2]) == "[1, 2]"

        @test markdown([2.0, 3.0]) == "[2, 3]"

        # Test for markdown(Distribution)
        dist = Normal(0, 1)
        md_dist = markdown(dist)
        @test occursin("Normal", md_dist)
        @test occursin("σ", md_dist)  # Checks if parameters appear

        # Test for markdown(SettingsContainer, Simulation)
        sim = Simulation()
        stngs = SettingsContainer()
        md_settings = markdown(stngs, sim)
        @test occursin("| Setting | Number", md_settings)
        @test occursin("Table: Setting Summary", md_settings)

        # Test for markdown(Vaccine)
        dw = DiscreteWaning(7, 30)
        v = Vaccine(id=1, name="Antitest", waning=dw)
        md_vaccine = markdown(v)
        @test occursin("| Property | Value", md_vaccine)
        @test occursin("Antitest", md_vaccine)
        @test occursin("Waning", md_vaccine)

        # Test for markdown(DiscreteWaning)
        md_waning = markdown(dw)
        @test occursin("ticks after vaccination", md_waning)

        # Test for markdown(VaccinationScheduler)
        scheduler = VaccinationScheduler()
        md_scheduler = markdown(scheduler)
        @test occursin("To be implemented.", md_scheduler)
    end

    @testset "Sections" begin

        # sections

        s1 = Section(
            title="First Heading",
            content="Test Content"
        )

        @test s1 |> title == "First Heading"
        @test s1 |> content == "Test Content"

        GEMS.title!(s1, "New Heading")
        content!(s1, "New Content")

        @test s1 |> title == "New Heading"
        @test s1 |> content == "New Content"

        # subsections

        s2 = Section(
            title="Subsection",
            content="Sub Content"
        )
        addsection!(s1, [s2])

        @test s1 |> subsections == [s2]

        # plot sections

        tc = TickCases()
        ps = PlotSection(tc)

        @test ps |> plt == tc

        # default generated sections

        @test Section(rd, :Debug) |> typeof == Section
        @test Section(rd, :General) |> typeof == Section
        @test Section(rd, :InputFiles) |> typeof == Section
        @test Section(rd, :Interventions) |> typeof == Section
        @test Section(rd, :Memory) |> typeof == Section
        @test Section(rd, :Model) |> typeof == Section
        @test Section(rd, :Observations) |> typeof == Section
        @test Section(rd, :Overview) |> typeof == Section
        @test Section(rd, :Repo) |> typeof == Section
        @test Section(rd, :Pathogens) |> typeof == Section
        @test Section(rd, :Processor) |> typeof == Section
        @test Section(rd, :Settings) |> typeof == Section
        @test Section(rd, :System) |> typeof == Section

        # default generated sections for batches

        @test Section(bd, :BatchInfo) |> typeof == Section
        @test Section(bd, :Runtime) |> typeof == Section
        @test Section(bd, :Allocations) |> typeof == Section
        @test Section(bd, :Resources) |> typeof == Section

        @testset "Flatten Sections Tests" begin
            # Create sections and subsections
            subsub_section = Section(title="Subsubsection", content="Content 3")
            sub_section = Section(title="Subsection", content="Content 2", subsections=[subsub_section])
            main_section = Section(title="Main Section", content="Content 1", subsections=[sub_section])

            # Run flatten_sections on the main section
            result = GEMS.flatten_sections(main_section, 0)

            # Check that all sections appear in the result with correct depth
            @test length(result) == 3
            @test result[1][1] == main_section && result[1][2] == 0  # Main section at depth 0
            @test result[2][1] == sub_section && result[2][2] == 1   # Subsection at depth 1
            @test result[3][1] == subsub_section && result[3][2] == 2  # Subsubsection at depth 2

            # Test empty section (should return just itself with depth 0)
            empty_section = Section(title="Empty")
            empty_result = GEMS.flatten_sections(empty_section, 0)
            @test length(empty_result) == 1
            @test empty_result[1][1] == empty_section && empty_result[1][2] == 0
        end

    end


    @testset "Reports" begin

        rep = SimulationReport(
            data=rd,
            title="Test Report",
            author="Tester",
            date=rd |> execution_date,
            abstract="Test Abstract",
            subtitle="Test Subtitle"
        )

        # meta info

        @test rep |> reportdata == rd

        @test rep |> title == "Test Report"
        GEMS.title!(rep, "New Title")
        @test rep |> title == "New Title"

        @test rep |> author == "Tester"
        author!(rep, "New Author")
        @test rep |> author == "New Author"

        @test rep |> date |> typeof == String
        d = now() |> string
        GEMS.date!(rep, d)
        @test rep |> date == d

        @test rep |> abstract == "Test Abstract"
        abstract!(rep, "New Abstract")
        @test rep |> abstract == "New Abstract"

        @test rep |> glossary == false
        glossary!(rep, true)
        @test rep |> glossary == true

        @test rep |> subtitle == "Test Subtitle"
        subtitle!(rep, "New Subtitle")
        @test rep |> subtitle == "New Subtitle"

        # sections

        s = Section(title="Test Section")
        addsection!(rep, s)
        @test rep |> sections == [s]

        addtimer!(rep, TimerOutput())
        @test rep |> sections |> length == 2

        # styling

        dpi!(rep, 400)
        @test rep |> dpi == 400
        fontfamily!(rep, "Arial")
        @test rep |> fontfamily == "Arial"

    end

    @testset "Plotting" begin
        # array of all available plots
        plts = [
            ActiveDarkFigure()
            #AggregatedSettingAgeContacts(Household)
            CompartmentFill()
            CumulativeCases()
            CumulativeDiseaseProgressions()
            CumulativeIsolations()
            CustomLoggerPlot()
            DetectedCases()
            EffectiveReproduction()
            GenerationTime()
            HospitalOccupancy()
            HouseholdAttackRate()
            Incidence()
            IncubationHistogram()
            InfectionDuration()
            InfectionMap()
            InfectiousHistogram()
            LatencyHistogram()
            ObservedReproduction()
            ObservedSerialInterval()
            PopulationPyramid()
            #SettingAgeContacts(Household)
            SettingSizeDistribution()
            SymptomCategories()
            TestPositiveRate()
            TickCases()
            TickCasesBySetting()
            TickTests()
            TimeToDetection()
            TotalTests()
        ]

        # generate each plot
        for p in plts
            @test p |> title |> typeof == String
            @test p |> description |> typeof == String

            description!(p, "TEST")
            @test p |> description == "TEST"
            @test p |> filename |> typeof == String
            @test occursin(r".png$", filename(p)) # filename must end in *.png

            # generate plots (maybe there's a better idea for actual tests here?)
            generate(p, rd)
            gemsplot(rd)
        end

        @testset "Plots with ResultData-Array" begin
            plts = [
                ActiveDarkFigure()
                CumulativeCases()
                CumulativeIsolations()
                CustomLoggerPlot()
                EffectiveReproduction()
                GenerationTime()
                HouseholdAttackRate()
                InfectionDuration()
                TickCases()
                TotalTests()
            ]
            sim2 = Simulation()
            run!(sim2)
            rd2 = sim2 |> PostProcessor |> ResultData

            # generate each plot
            for p in plts
                @test p |> title |> typeof == String
                @test p |> description |> typeof == String

                description!(p, "TEST")
                @test p |> description == "TEST"
                @test p |> filename |> typeof == String
                @test occursin(r".png$", filename(p)) # filename must end in *.png

                # generate plots (maybe there's a better idea for actual tests here?)
                generate(p, [rd, rd2])
                splitplot(p, [rd, rd2])
                #if typeof(p) != CustomLoggerPlot
                #   splitlabel(p, [rd])
                #end
            end
        end

        @testset "Scenario Simulation Plots" begin
            p = AggregatedSettingAgeContacts(Household)
            @test settingtype(p) == Household
            p = SettingAgeContacts(Household)
            @test settingtype(p) == Household

            #Isolation and Test Scenario
            scenario = Simulation(label="Scenario")
            PCR_Test = TestType("PCR Test", pathogen(scenario), scenario)
            self_isolation = IStrategy("Self Isolation", scenario)
            add_measure!(self_isolation, SelfIsolation(14))
            testing = IStrategy("Testing", scenario)
            add_measure!(testing, GEMS.Test("Test", PCR_Test, positive_followup=self_isolation))

            trigger = SymptomTrigger(testing)
            add_symptom_trigger!(scenario, trigger)
            run!(scenario)
            rd = scenario |> PostProcessor |> ResultData

            plts = [
                CumulativeIsolations(),
                TestPositiveRate(),
                TimeToDetection(),
                TickTests(),
                TotalTests(),
                ObservedSerialInterval()
            ]

            for p in plts
                @test p |> title |> typeof == String
                @test p |> description |> typeof == String

                description!(p, "TEST")
                @test p |> description == "TEST"
                @test p |> filename |> typeof == String
                @test occursin(r".png$", filename(p)) # filename must end in *.png

                # generate plots (maybe there's a better idea for actual tests here?)
                generate(p, rd)
            end
        end
        @testset "Seroprevalence-Testing-Plot" begin
            seroprevalence_testing = Simulation()
            seroprevalence_test = SeroprevalenceTestType("Seroprevalence Test", pathogen(seroprevalence_testing), seroprevalence_testing)
            testing = IStrategy("Testing", seroprevalence_testing)
            add_measure!(testing, GEMS.Test("Test", seroprevalence_test))
            trigger = ITickTrigger(testing, switch_tick=Int16(1), interval=Int16(1))
            add_tick_trigger!(seroprevalence_testing, trigger)
            run!(seroprevalence_testing)
            rd = ResultData(seroprevalence_testing)
            sim = Simulation()
            run!(sim)
            rd2 = ResultData(sim)
            p1 = generate(TickSeroTests(), rd; detailed=true)
            p2 = generate(TickSeroTests(), rd)
            p3 = generate(TickSeroTests(), rd2)
            @test p1 isa Plots.Plot
            @test p2 isa Plots.Plot
            @test p3 isa Plots.Plot
        end
    end

    @testset "Custom Report" begin
        # Use specific style
        style = "MinimalSimulationReport"
        rep = buildreport(rd, style)
        @test rep.title == "Minimal Simulation Report"
        @test rep.sections |> length == 3
        # Use default report
        rep = buildreport(rd)
        @test rep.title != "Minimal Simulation Report"
        @test rep.sections |> length == 4
        mutable struct TestReportStyle <: SimulationReportStyle
            data
            title
            subtitle
            author
            date
            sections
            glossary
            abstract
            function TestReportStyle(; data)
                rep = new(data, "Test", "Test", "Test", "Test", [], false, "Test")
                return rep
            end
        end
        rep = buildreport(rd, "TestReportStyle")
        @test rep.title == "Test"
        @test rep.sections |> length == 0
    end

    @testset "Custom Batch Reporting" begin
        # Report generation without any config files, i.e. full report
        rep = buildreport(bd)
        @test length(rep.sections) == 3
        mutable struct TestBatchReport <: BatchReportStyle
            data
            title
            subtitle
            author
            date
            sections
            glossary
            abstract
            function TestBatchReport(; data)
                rep = new(data, "Test", "Test", "Test", "Test", [], false, "Test")
                return rep
            end
        end
        rep = buildreport(bd, "TestBatchReport")
        @test rep.title == "Test"
        @test length(rep.sections) == 0
    end

    @testset "File Handling" begin

        # temporary testing directory (timestamp for uniqueness)
        BASE_FOLDER = dirname(dirname(pathof(GEMS)))
        directory = BASE_FOLDER * "/test_" * string(datetime2unix(now()))

        rep = rd |> buildreport

        @test rep |> typeof == SimulationReport

        #generate(rep, directory)

        # check file existence
        #@test isfile(directory * "/report.md")
        #@test isfile(directory * "/report.html")
        #@test isfile(directory * "/report.pdf")

        # finally, remove all test files
        #rm(directory, recursive=true)

    end

    @testset "Maps Tests" begin
        @testset "region_range Tests" begin
            # Test with normal coordinates
            df = DataFrame(lat=[50, 51, 52], lon=[8, 9, 10])
            bounds = region_range(df)
            expected_bounds = [7.9, 10.1, 49.9, 52.1]
            @test bounds ≈ expected_bounds

            # Test with a single point
            df = DataFrame(lat=[50], lon=[8])
            bounds = region_range(df)
            @test bounds ≈ [8, 8, 50, 50]

            # Test with same coordinates
            df = DataFrame(lat=[50, 50, 50], lon=[8, 8, 8])
            bounds = region_range(df)
            @test bounds ≈ [8, 8, 50, 50]

            # Test with extreme values
            df = DataFrame(lat=[-89, 89], lon=[-179, 179])
            bounds = region_range(df)
            expected_bounds = [-180, 180, -90, 90]
            @test bounds == expected_bounds

            # Test with positive and negative values
            df = DataFrame(lat=[-10, 10], lon=[-20, 20])
            bounds = region_range(df)
            expected_bounds = [-22.0, 22.0, -11.0, 11.0]
            @test bounds ≈ expected_bounds
        end

        #= @testset "generate_map tests" begin
              dest = basefolder * "/test_map.png"

              # Test with normal coordinates
              df = DataFrame(lat=[50, 51, 52], lon=[8, 9, 10])
              result = generate_map(df, dest)
              @test result isa GMTWrapper
              @test isfile(dest)  # file should be generated

              # Test: empty DataFrame -> should throw an error
              df_empty = DataFrame(lat=[], lon=[])
              @test_throws "You passed an empty dataframe" generate_map(df_empty, dest)

              # Test: plotempty =True without region -> should throw an error
              @test_throws "If you force an empty plot, you must specify a region" generate_map(df_empty, dest; plotempty=true)

              # Test: plotempty=True with a defined region -> should generate an empty map
              region = [7, 11, 49, 53]  # Bounding Box for the Test-coordinates
              result = generate_map(df_empty, dest; region=region, plotempty=true)
              @test result isa GMTWrapper
              @test isfile(dest)

              # Test with a specific region
              custom_region = [7, 11, 49, 53]
              result = generate_map(df, dest; region=custom_region)
              @test result isa GMTWrapper
              @test isfile(dest)

              # Cleanup after Tests
              rm(dest; force=true)
          end =#

        @testset "agsmap tests" begin
            # Example AGS-Values with exact 8 Numbers
            ags_states = [AGS("01000000"), AGS("02000000"), AGS("03000000")]  # States (Level 1)
            ags_counties = [AGS("01001000"), AGS("02002000"), AGS("03003000")]  # counties (Level 2)
            ags_municipalities = [AGS("01001001"), AGS("02002002"), AGS("03003003")]  # municipalities (Level 3)

            # Test: normal usage for states (Level 1)
            df = DataFrame(ags=ags_states, values=[10, 20, 30])
            result = agsmap(df)
            @test result isa Plots.Plot

             # Test: normal usage for counties (Level 2)
            df = DataFrame(ags=ags_counties, values=[15, 25, 35])
            result = agsmap(df)
            @test result isa Plots.Plot

             # Test: normal usage for municipalities (Level 3)
            df = DataFrame(ags=ags_municipalities, values=[5, 15, 25])
            result = agsmap(df)
            @test result isa Plots.Plot

            # Test: wrong columns in the DataFrame → Should throw an error
            df_wrong = DataFrame(id=ags_states, values=[10, 20, 30])
            @test_throws "The first column of the input dataframe must be named 'ags'." agsmap(df_wrong)

            # Test: First column is not AGS → Should throw an error
            df_wrong_type = DataFrame(ags=["01000000", "02000000", "03000000"], values=[10, 20, 30])
            @test_throws "The first column of the input dataframe must contain a Vector of AGS structs" agsmap(df_wrong_type)

            # Test: Second column does not contain numeric values → Should throw an error
            df_wrong_values = DataFrame(ags=ags_states, values=["low", "medium", "high"])
<<<<<<< HEAD
            @test_throws "The second column of the input dataframe must contain a Vector of numeric values" agsmap(df_wrong_values)
=======
            @test_throws "The second column of the input dataframe must contain a Vector of numeric values" agsmap(df_wrong_values, 1)

            # Test: AGS-Level is not according to the Level-Parameter → Should throw an error
            @test_throws "The AGSs provided in the input dataframes are not all refering to states (level 1)" agsmap(DataFrame(ags=ags_counties, values=[10, 20, 30]), 1)
            @test_throws "The AGSs provided in the input dataframes are not all refering to counties (level 2)" agsmap(DataFrame(ags=ags_municipalities, values=[10, 20, 30]), 2)
            @test_throws "The AGSs provided in the input dataframes are not all refering to municipalities (level 3)" agsmap(DataFrame(ags=ags_states, values=[10, 20, 30]), 3)
>>>>>>> e3d07d2b

            # Test: double AGS-values → Should throw an error
            df_duplicate = DataFrame(ags=[AGS("01000000"), AGS("01000000"), AGS("02000000")], values=[10, 20, 30])
            @test_throws "All AGS values need to be unique!" agsmap(df_duplicate)

<<<<<<< HEAD
=======
            # Test: wrong Level → Should throw an error
            @test_throws "The level must be either 1 (States), 2 (Counties), or 3 (Municipalities)" agsmap(df, 0)
            @test_throws "The level must be either 1 (States), 2 (Counties), or 3 (Municipalities)" agsmap(df, 4)
>>>>>>> e3d07d2b
        end
        @testset "agsmap wrapper tests" begin
            # Example AGS-values with exact 8 Numbers
            ags_states = [AGS("01000000"), AGS("02000000"), AGS("03000000")]  # states (Level 1)
            ags_counties = [AGS("01001000"), AGS("02002000"), AGS("03003000")]  # counties (Level 2)
            ags_municipalities = [AGS("01001001"), AGS("02002002"), AGS("03003003")]  # municipalities (Level 3)

            # Test: Automatic detection of states
            df_states = DataFrame(ags=ags_states, values=[10, 20, 30])
            result = agsmap(df_states)
            @test result isa Plots.Plot

            # Test: Automatic detection of counties
            df_counties = DataFrame(ags=ags_counties, values=[15, 25, 35])
            result = agsmap(df_counties)
            @test result isa Plots.Plot

            # Test: Automatic detection of municipalities
            df_municipalities = DataFrame(ags=ags_municipalities, values=[5, 15, 25])
            result = agsmap(df_municipalities)
            @test result isa Plots.Plot

<<<<<<< HEAD
=======
            # Test: Manual specification of level
            df_mixed = DataFrame(ags=[AGS("01000000"), AGS("02000000")], values=[10, 20])
            result = agsmap(df_mixed, level=1)
            @test result isa Plots.Plot
            @test_throws "The AGSs provided in the input dataframes are not all refering to counties (level 2)" agsmap(df_mixed, level=2)
            @test_throws "The AGSs provided in the input dataframes are not all refering to municipalities (level 3)" agsmap(df_mixed, level=3)


            df_mixed = DataFrame(ags=[AGS("01010000"), AGS("02010000")], values=[10, 20])
            result = agsmap(df_mixed, level=2)
            @test result isa Plots.Plot
            @test_throws "The AGSs provided in the input dataframes are not all refering to states (level 1)" agsmap(df_mixed, level=1)

            df_mixed = DataFrame(ags=[AGS("01010100"), AGS("02010100")], values=[10, 20])
            result = agsmap(df_mixed, level=3)
            @test result isa Plots.Plot
            @test_throws "The AGSs provided in the input dataframes are not all refering to states (level 1)" agsmap(df_mixed, level=1)
            @test_throws "The AGSs provided in the input dataframes are not all refering to counties (level 2)" agsmap(df_mixed, level=2)

            # Test: specific Wrapper-Functions
            result = statemap(df_states)
            @test result isa Plots.Plot

            result = countymap(df_counties)
            @test result isa Plots.Plot

            result = municipalitymap(df_municipalities)
            @test result isa Plots.Plot

            # Test: Wrapper with additional Plot-arguments
            result = agsmap(df_states, title="State Map", fillcolor=:blue)
            @test result isa Plots.Plot

            result = countymap(df_counties, title="County Map", fillcolor=:green)
            @test result isa Plots.Plot

            result = municipalitymap(df_municipalities, title="Municipality Map", fillcolor=:red)
            @test result isa Plots.Plot
>>>>>>> e3d07d2b
        end
        @testset "prepare_map_df! tests" begin
            # Example AGS-values with exact 8 Numbers
            ags_states = [AGS("01000000"), AGS("02000000"), AGS("03000000")]  # States (Level 1)
            ags_counties = [AGS("01001000"), AGS("02002000"), AGS("03003000")]  # counties (Level 2)
            ags_municipalities = [AGS("01001001"), AGS("02002002"), AGS("03003003")]  # municipalities (Level 3)

            # Test: Change to State-Level
            df_states = DataFrame(ags=ags_municipalities, values=[10, 20, 30])
            prepare_map_df!(df_states, level=1)
            @test all(is_state.(df_states.ags))
            @test length(unique(df_states.ags)) == 3

            # Test: Change to counties-Level
            df_counties = DataFrame(ags=ags_municipalities, values=[10, 20, 30])
            prepare_map_df!(df_counties, level=2)
            @test all(is_county.(df_counties.ags))
            @test length(df_counties.ags) == 3

            # Test: Change to municipalities-Level
            df_municipalities = DataFrame(ags=ags_municipalities, values=[10, 20, 30])
            prepare_map_df!(df_municipalities, level=3)
            @test !(any(is_state.(df_municipalities.ags)))
            @test length(df_municipalities.ags) == 3

            # Test: error for wrong column name
            df_wrong = DataFrame(id=ags_municipalities, values=[10, 20, 30])
            @test_throws "The first column of the input dataframe must be named 'ags'." prepare_map_df!(df_wrong, level=1)

            # Test: error for wrong datatype
            df_wrong_type = DataFrame(ags=["01000000", "02000000", "03000000"], values=[10, 20, 30])
            @test_throws "The first column of the input dataframe must contain a Vector of AGS structs" prepare_map_df!(df_wrong_type, level=1)
        end
        @testset "MapPlot Abstract Type Tests" begin
            # Test, if MapPlot ein Subtype of ReportPlot
            @test MapPlot <: ReportPlot

            # Test, if an implementation of MapPlot is necessary
            struct DummyMapPlot <: MapPlot end  # Dummy-Subtype

            dummy_plot = DummyMapPlot()
            data = Dict("example" => 42)

            @test_throws ErrorException generate(dummy_plot, data)  # → Should throw an error
        end

        @testset "maptypes() Function Test" begin
            expected_maps = [:AgeMap, :AttackRateMap, :CaseFatalityMap, :DummyMapPlot,
                :HouseholdSizeMap, :PopDensityMap, :SinglesMap]

            result = maptypes()

<<<<<<< HEAD
            @test result isa Vector{Symbol}  # Prüft, ob das Ergebnis ein Vektor von Symbolen ist
            # JoPo: This is no a good test as it will crash as soon as somebody adds a new map type...
            #@test length(result) == 7  # Prüft, ob genau 7 Elemente enthalten sind
            # JoPo: See above...
            #@test Set(result) == Set(expected_maps)  # Prüft, ob die Elemente übereinstimmen (unabhängig von der Reihenfolge)
=======
            @test result isa Vector{Symbol}
            @test length(result) == 7
            @test Set(result) == Set(expected_maps)
>>>>>>> e3d07d2b
        end

        @testset "gemsmap() Function Tests" begin
            # Simulations- and ResultData- Objects
            sim = Simulation()
            rd = sim |> PostProcessor |> ResultData

            # expected maptypes
            map_types = [:AgeMap, :AttackRateMap, :CaseFatalityMap,
                :HouseholdSizeMap, :PopDensityMap, :SinglesMap]

            # Test: gemsmap for all known maptypes
            for map_type in map_types
                if map_type in [:AttackRateMap, :CaseFatalityMap]
                    result = gemsmap(rd, type=map_type)
                else
                    result = gemsmap(sim, type=map_type)
                end

                @test result isa Plots.Plot  # check if result is a Plots.Plot
            end

            # Test: change of level correct?
            result = gemsmap(sim, type=:AgeMap, level=1)
            @test result isa Plots.Plot

            result = gemsmap(sim, type=:AgeMap, level=2)
            @test result isa Plots.Plot

            result = gemsmap(sim, type=:AgeMap, level=3)
            @test result isa Plots.Plot

            # Test: unknown plot types throws an error
            @test_throws "There's no plot type that matches :UnknownMap" gemsmap(sim, type=:UnknownMap)

            # Test: Plot with additional arguments
            result = gemsmap(sim, type=:AgeMap, title="Test Map", clims=(0, 100))
            @test result isa Plots.Plot
        end

        @testset "Map Plots" begin
            # plots with no gelocated data
            plts = [
                AgeMap(),
                HouseholdSizeMap(),
                PopDensityMap(),
                SinglesMap()
            ]
            sim = Simulation()
            for p in plts
                generate(p, sim)
            end
            run!(sim)
            rd = sim |> PostProcessor |> ResultData
            attack_rate_map = AttackRateMap()
            case_fatality_map = CaseFatalityMap()
            generate(attack_rate_map, rd)
            generate(case_fatality_map, rd)

            # plots with geolocated data
            plts = [
                AgeMap(),
                HouseholdSizeMap(),
                PopDensityMap(),
                SinglesMap()
            ]

            sim = Simulation(population="HB")
            for p in plts
                generate(p, sim)
            end
            run!(sim)
            rd = sim |> PostProcessor |> ResultData
            attack_rate_map = AttackRateMap()
            case_fatality_map = CaseFatalityMap()
            generate(attack_rate_map, rd)
            generate(case_fatality_map, rd)
        end

    end

    @testset "Plots Test" begin

        @testset "GMTWrapper Tests" begin
            # Test: GMTWrapper saves the correct path
            wrapper = GMTWrapper("/tmp/test_map.png")
            @test wrapper isa GMTWrapper
            @test wrapper.path_to_map == "/tmp/test_map.png"
        end

        @testset "generate() Function Tests" begin

            struct DummyPlot <: SimulationPlot end

            sim = Simulation()
            run!(sim)
            rd = sim |> PostProcessor |> ResultData

            dummy_plot = DummyPlot()
            @test_throws "generate(...) is not defined for concrete report plot type DummyPlot" generate(dummy_plot, rd)
        end

        @testset "Plot Formatting Functions" begin
            # Test: fontfamily! for Plots.jl
            p = plot(rand(10))
            fontfamily!(p, "Arial")
            @test p.attr[:fontfamily] == "Arial"

            fontfamily!(p, "Times New Roman")
            @test p.attr[:fontfamily] == "Times Roman"

            # Test: dpi! for Plots.jl
            dpi!(p, 300)
            @test p.attr[:dpi] == 300

            # TODO: Test: title! for Plots.jl
            GEMS.title!(p, "Test Title")
            GEMS.titlefontsize!(p, 18)
        end

    end

end
#=
@testset "Movie Tests" begin
    @testset "steps function" begin
        @test GEMS.steps(3, 10) ≈ [10.25, 10.5, 10.75]
        @test GEMS.steps(0, 5) == []
    end

    @testset "generate_frame creates image file" begin
        df_coords = DataFrame(lat=[52.52, 48.13], lon=[13.405, 11.582], show=[true, true])
        active_inf = DataFrame(time=[0.0, 1.0], count=[0.0, 2.0])
        region = [10.0, 15.0, 45.0, 55.0]  # lon_min, lon_max, lat_min, lat_max
        plot_xmax = 10
        plot_ymax = 5
        xlabel = "Days"

        mktempdir() do dir
            path = joinpath(dir, "frame_test.png")
            result = GEMS.generate_frame(df_coords, path, region, active_inf, plot_xmax, plot_ymax, xlabel)

            @test isfile(path)
            @test result isa GMTWrapper

            img = load(path)
            @test size(img)[1] > 0
            @test size(img)[2] > 0
        end
    end
end =#<|MERGE_RESOLUTION|>--- conflicted
+++ resolved
@@ -536,27 +536,12 @@
 
             # Test: Second column does not contain numeric values → Should throw an error
             df_wrong_values = DataFrame(ags=ags_states, values=["low", "medium", "high"])
-<<<<<<< HEAD
             @test_throws "The second column of the input dataframe must contain a Vector of numeric values" agsmap(df_wrong_values)
-=======
-            @test_throws "The second column of the input dataframe must contain a Vector of numeric values" agsmap(df_wrong_values, 1)
-
-            # Test: AGS-Level is not according to the Level-Parameter → Should throw an error
-            @test_throws "The AGSs provided in the input dataframes are not all refering to states (level 1)" agsmap(DataFrame(ags=ags_counties, values=[10, 20, 30]), 1)
-            @test_throws "The AGSs provided in the input dataframes are not all refering to counties (level 2)" agsmap(DataFrame(ags=ags_municipalities, values=[10, 20, 30]), 2)
-            @test_throws "The AGSs provided in the input dataframes are not all refering to municipalities (level 3)" agsmap(DataFrame(ags=ags_states, values=[10, 20, 30]), 3)
->>>>>>> e3d07d2b
 
             # Test: double AGS-values → Should throw an error
             df_duplicate = DataFrame(ags=[AGS("01000000"), AGS("01000000"), AGS("02000000")], values=[10, 20, 30])
             @test_throws "All AGS values need to be unique!" agsmap(df_duplicate)
 
-<<<<<<< HEAD
-=======
-            # Test: wrong Level → Should throw an error
-            @test_throws "The level must be either 1 (States), 2 (Counties), or 3 (Municipalities)" agsmap(df, 0)
-            @test_throws "The level must be either 1 (States), 2 (Counties), or 3 (Municipalities)" agsmap(df, 4)
->>>>>>> e3d07d2b
         end
         @testset "agsmap wrapper tests" begin
             # Example AGS-values with exact 8 Numbers
@@ -579,8 +564,6 @@
             result = agsmap(df_municipalities)
             @test result isa Plots.Plot
 
-<<<<<<< HEAD
-=======
             # Test: Manual specification of level
             df_mixed = DataFrame(ags=[AGS("01000000"), AGS("02000000")], values=[10, 20])
             result = agsmap(df_mixed, level=1)
@@ -619,7 +602,6 @@
 
             result = municipalitymap(df_municipalities, title="Municipality Map", fillcolor=:red)
             @test result isa Plots.Plot
->>>>>>> e3d07d2b
         end
         @testset "prepare_map_df! tests" begin
             # Example AGS-values with exact 8 Numbers
@@ -672,17 +654,11 @@
 
             result = maptypes()
 
-<<<<<<< HEAD
             @test result isa Vector{Symbol}  # Prüft, ob das Ergebnis ein Vektor von Symbolen ist
             # JoPo: This is no a good test as it will crash as soon as somebody adds a new map type...
             #@test length(result) == 7  # Prüft, ob genau 7 Elemente enthalten sind
             # JoPo: See above...
             #@test Set(result) == Set(expected_maps)  # Prüft, ob die Elemente übereinstimmen (unabhängig von der Reihenfolge)
-=======
-            @test result isa Vector{Symbol}
-            @test length(result) == 7
-            @test Set(result) == Set(expected_maps)
->>>>>>> e3d07d2b
         end
 
         @testset "gemsmap() Function Tests" begin
