# 3 - Plotting

GEMS offers a large variety of plotting options, mainly built upon the `Plots.jl` package.


## Plotting Results

The powerful `gemsplot()` function is the central element of GEMS' output visualization options.
It requires a `ResultData` object that was generated from a finished simulation and can be parameterized in many ways.
By passing the `type` argument, you can select from a large range of graphs.
Run `plottypes()` to see the list of available types.

```julia
using GEMS
sim = Simulation()
run!(sim)
rd = ResultData(sim)
gemsplot(rd, type = :CumulativeCases)
```

**Plot**

```@raw html
<p align="center">
    <img src="../assets/tutorials/tut_plotting_CumulativeCases.png" width="60%"/>
</p>
``` 

!!! info "Where do I find an explanation available plot types?"
    Put a `?` into the Julia REPL and call `help?> gemsplot` to get an overview of graphs you can generate using the [`gemsplot`](@ref) function or look up the Plotting section of the API documentation.

Additionally, it is possible to pass multiple types as a tuple to make them appear in the same plot:

```julia
gemsplot(rd, type = (:CumulativeCases, :EffectiveReproduction))
```

**Plot**

```@raw html
<p align="center">
    <img src="../assets/tutorials/tut_plotting_CumulativeCases-EffectiveReproduction.png" width="80%"/>
</p>
``` 

Finally, you can customize your plot with the keyword arguments that are available to the `Plots.jl` package.
In this example, we want to see the cumulative infections for the first 100 days and remove the legend:

```julia
gemsplot(rd, type = :CumulativeCases, xlims = (0, 100), legend = false)
```


**Plot**

```@raw html
<p align="center">
    <img src="../assets/tutorials/tut_plotting_CumulativeCases-no-legend.png" width="60%"/>
</p>
``` 

## Custom Plots

If there is a plot that is not readily available via `gemsplot()`, it's always possible to create your own plot (using the `Plots.jl` package), e.g., to visualize properties of the `Simulation` object, rather than the `ResultData` object.
This example plots a histogram of the total age distribution:

```julia
using GEMS, Plots
sim = Simulation()
inds = individuals(sim)
ages = age.(inds)
histogram(ages, xlabel = "Age", ylabel = "Number of Individuals", label = "Individuals per Age")
```

**Plot**

```@raw html
<p align="center">
    <img src="../assets/tutorials/tut_plotting_histogram.png" width="80%"/>
</p>
``` 

## Plotting Maps

If you are working with a geo-referential model (e.g., by loading one of the inbuilt models of a German federal state), you can plot geographical maps of your simulation using the `gemsmap()` function.
The `type` keyword provides various data options (and needs to be passed as there is no default).
Run `maptypes()` to see the list of available types.

If you try to plot any `gemsmap` for the first time, it will trigger the download of a required shapefile.

```julia
using GEMS
sim = Simulation(population = "MV")
gemsmap(sim, type = :PopDensityMap)
```

**Plot**

```@raw html
<p align="center">
    <img src="../assets/tutorials/tut_plotting_gemsmap.png" width="80%"/>
</p>
``` 

!!! info "Where do I find an explanation available map types?"
    Put a `?` into the Julia REPL and call `help?> gemsmap` to get an overview of maps you can generate using the `gemsmap()` function or look up the Mapping section of the API documentation.

Many maps are available on varying geographical resolutions (state (1)-, county (2)-, or municipality (3)-level).
You can pass the `level` argument to trigger the aggregation for many maps.
Here's an example to get the average age of people per county:

```julia
gemsmap(sim, type = :AgeMap, level = 2)
```

**Plot**

```@raw html
<p align="center">
    <img src="../assets/tutorials/tut_plotting_gemsmap-level2.png" width="80%"/>
</p>
``` 


## Custom Maps

You can also generate custom maps by passing a dataframe to the `agsmap()` function.
This dataframe requires two columns with the first column being a (unique) vector of community identification numbers (`AGS`) and the second column being a vector of numerical values.
The code below loads the inbuilt model of Mecklenburg-Vorpommern (MV) and extracts all households from the model.
It then creates a dataframe that stores the households' `AGS` and `size` attributes.
As the dataframe requires a unique vector of community identification numbers, we group the dataframe by the `ags` column and calculate the mean for each group.
Lastly, the map is being printed:

```julia
using GEMS, DataFrames, Statistics
sim = Simulation(population = "MV")
hhlds = households(sim)

# prepare dataframe
df = DataFrame(ags = ags.(hhlds), size = size.(hhlds))
grouped_df = groupby(df, :ags)
combined_df = combine(grouped_df, :size => mean => :avg_size)

# print map
agsmap(combined_df)
```

**Plot**

```@raw html
<p align="center">
    <img src="../assets/tutorials/tut_plotting_agsmap.png" width="80%"/>
</p>
``` 


The `agsmap` function infers the geographical level (municipality, county or state) from the input data.
If you want to show a map on any higher-order geographical resolution, you need to transform the input data slightly:

```julia
using GEMS, DataFrames, Statistics
sim = Simulation(population = "MV")
hhlds = households(sim)

df = DataFrame(ags = ags.(hhlds), size = size.(hhlds))
df.ags = county.(df.ags) # get the "county part" of the community number (AGS)
grouped_df = groupby(df, :ags)
combined_df = combine(grouped_df, :size => mean => :avg_size)

# print map
agsmap(combined_df)
```


**Plot**

```@raw html
<p align="center">
    <img src="../assets/tutorials/tut_plotting_agsmap2.png" width="80%"/>
</p>
``` 


## Combining Plots

Both `gemsplot`s and `gemsmaps` are compatible with any plot from the `Plots.jl` package and can therefore be combined in subplots.
Here's an example where we want to combine the age-histogram, the cumulative infections curve, and the population density map and the in the same plot:

```julia
using GEMS, Plots
sim = Simulation(population = "MV")
inds = individuals(sim)
ages = age.(inds)

run!(sim)
rd = ResultData(sim)

# pass as many plots to the "plot" functions as you want
plot(
    histogram(ages, xlabel = "Age", ylabel = "Number of Individuals", label = "Individuals per Age"),
<<<<<<< HEAD
    gemsmap(sim, type = :PopDensityMap),
=======
    gemsmap(sim, type = :PopDensityMap, top_margin = -8Plots.mm, bottom_margin = -8Plots.mm),
>>>>>>> 66da0f44
    gemsplot(rd, type = :CumulativeCases, xlims = (0, 100)),
    layout = (3, 1),
    size = (600, 1000)
)
```

**Plot**

```@raw html
<p align="center">
    <img src="../assets/tutorials/tut_plotting_combined.png" width="60%"/>
</p>
``` 

The `top_margin` and `bottom_margin` keywords in the example are used to arrange subplots.
Please look up the `Plots.jl` package's documentation to learn more.


## Saving Plots

Use the `Plots.jl` package's `png()` function to save plots and maps to your harddrive:

```julia
using GEMS, Plots
sim = Simulation()
run!(sim)
rd = ResultData(sim)
gp = gemsplot(rd, type = :CumulativeCases)
png(gp, "cumulative_cases.png") # specify a path and filename
```

## Custom Plot Types

In the previous chapters you have seen, that you can pass a variety of `type`s to the `gemsplot()` function.
GEMS allows you to also define your own plot types that can then be used by the `gemsplot()` function.

As shown in the code below, you need to import the `GEMS.generate` function.
Then, define a new keyworded struct of the name of your new type with three fields (title, description, and filename).
Make it inherit from `GEMS.SimulationPlot`.
Define a `generate()` function for your new plot type. 
The `generate()` function actually generates the plot object from the `ResultData` object that was passed.
In the example below, we want to have a simple time-series of total infections over time.
Make sure that the `generate()` function actually returns a plot object.
You can call `plottypes()` to verify that your new plot has been added.
Now you can use `:TotalInfections` as a new `type` of a gemsplot.

```julia
using GEMS, Parameters, DataFrames, Plots
import GEMS.generate

# This struct needs to be defined with the @with_kw macro
# and have default values for "title", "description", and "filename" 
@with_kw mutable struct TotalInfections <: GEMS.SimulationPlot
    title::String = "Total Infections"
    description::String = "This plot shows the total number of infections 
        throughout the span of the simulation." 
    filename::String = "total_infections.png"
end

# this function needs to take the new plot type, a ResultData object and optional plotargs...
function GEMS.generate(plt::TotalInfections, rd::ResultData; plotargs...)
    csum = rd |> tick_cases |>
        x -> transform(x, :exposed_cnt => cumsum => :exposed_cumsum)

    plot_cumsum = plot(xlabel="Ticks", ylabel="Total Infections")
    plot!(plot_cumsum, csum[!,"exposed_cumsum"], label="Infections")
    plot!(plot_cumsum; plotargs...) # optional, but let's the user pass custom arguments such as "xlims", etc...
    return(plot_cumsum)
end

# TESTING
sim = Simulation()
run!(sim)
rd = ResultData(sim)
gp = gemsplot(rd, type = :TotalInfections)
```


**Plot**

```@raw html
<p align="center">
    <img src="../assets/tutorials/tut_plotting_custom.png" width="80%"/>
</p>
``` 

You might have seen that the `gemsplot()` function can also work with multiple `ResultData` objects.
If you want multiple simulation runs in one custom plot, you need to define a generate-function with this signature: `generate(plt::YourNewType, rd::Vector{ResultData}; plotargs...)`.
This function can exist additionally to the single-`ResultData` implementation.
It does not have to replace it.
If no multi-`ResultData` generate-function is available for a particular type, calling `gemsplot()` with this type and multiple `ResultData` objects will cause the function to return a multi-plot with one subplot for each `ResultData` object.<|MERGE_RESOLUTION|>--- conflicted
+++ resolved
@@ -91,6 +91,7 @@
 ```julia
 using GEMS
 sim = Simulation(population = "MV")
+gemsmap(sim, type = :PopDensityMap)
 gemsmap(sim, type = :PopDensityMap)
 ```
 
@@ -198,11 +199,7 @@
 # pass as many plots to the "plot" functions as you want
 plot(
     histogram(ages, xlabel = "Age", ylabel = "Number of Individuals", label = "Individuals per Age"),
-<<<<<<< HEAD
-    gemsmap(sim, type = :PopDensityMap),
-=======
     gemsmap(sim, type = :PopDensityMap, top_margin = -8Plots.mm, bottom_margin = -8Plots.mm),
->>>>>>> 66da0f44
     gemsplot(rd, type = :CumulativeCases, xlims = (0, 100)),
     layout = (3, 1),
     size = (600, 1000)
