--- conflicted
+++ resolved
@@ -909,11 +909,6 @@
 The next tutorial considers two test types where one of them does not lead to a reported case (self-applied test).
 
 ## Seroprevalence Testing
-<<<<<<< HEAD
-
-In this tutorial, we demonstrate how to integrate **seroprevalence testing** into a symptom-triggered isolation strategy for **school classes** using GEMS.
-=======
->>>>>>> 39ba56d4
 
 In this tutorial, we demonstrate how to integrate seroprevalence testing into a symptom-triggered isolation strategy for school classes using GEMS.
 This example builds on a similar idea used in the household isolation scenario but applies it to school classes. When a student develops symptoms, the rest of the class is isolated. However, we now use seroprevalence testing to avoid unnecessary isolations.
