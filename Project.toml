name = "GEMS"
uuid = "be47d99e-7859-414d-a902-bf4cb6b83c8a"
authors = ["Johannes Ponge", "Janik Suer", "Lukas Bayer", "Wolfgang Bock", "Julian Patzner"]
version = "0.5.1"

[deps]
BenchmarkTools = "6e4b80f9-dd63-53aa-95a3-0cdb28fa8baf"
CSV = "336ed68f-0bac-5ca0-87d4-7b16caf5d00b"
CategoricalArrays = "324d7699-5711-5eae-9e2f-1d82baa6b597"
ContentHashes = "ac509c8a-358f-4e3e-a88a-d19fed7814aa"
CpuId = "adafc99b-e345-5852-983c-f28acb93d879"
DSP = "717857b8-e6f2-59f4-9121-6e50c889abd2"
DataFrames = "a93c6f00-e57d-5684-b7b6-d8193f3e46c0"
DataStructures = "864edb3b-99cc-5e75-8d2d-829cb0a9cfe8"
Dates = "ade2ca70-3891-5945-98fb-dc099432e06a"
Debugger = "31a5f54b-26ea-5ae9-a837-f05ce5417438"
DelimitedFiles = "8bb1440f-4735-579b-a4ab-409b98df4dab"
Distributions = "31c24e10-a181-5473-b8eb-7969acd0382f"
Documenter = "e30172f5-a6a5-5a46-863b-614d45cd2de4"
FileIO = "5789e2e9-d7fb-5bc7-8068-2c6fae9b9549"
Formatting = "59287772-0a20-5a39-b81b-1366585eb4c0"
GMT = "5752ebe1-31b9-557e-87aa-f909b540aa54"
HTTP = "cd3eb016-35fb-5094-929b-558a96fad6f3"
ImageIO = "82e4d734-157c-48bb-816b-45c225c6df19"
InteractiveUtils = "b77e0a4c-d291-57a0-90e8-8db25a27a240"
JLD2 = "033835bb-8acc-5ee8-8aae-3f567f8a3819"
JSON = "682c06a0-de6a-54ab-a142-c8b1cf79cde6"
Logging = "56ddb016-857b-54e1-b83d-db4d58db5568"
LoggingExtras = "e6f89c97-d47a-5376-807f-9c37f3926c36"
Optimization = "7f7a1694-90dd-40f0-9382-eb1efda571ba"
OptimizationCMAEvolutionStrategy = "bd407f91-200f-4536-9381-e4ba712f53f8"
OrderedCollections = "bac558e1-5e72-5ebc-8fee-abe8a469f55d"
Parameters = "d96e819e-fc66-5662-9728-84c9c7592b0a"
PkgVersion = "eebad327-c553-4316-9ea0-9fa01ccd7688"
Plots = "91a5bcdd-55d7-5caf-9e0b-520d859cae80"
PrettyTables = "08abe8d2-0d0c-5749-adfa-8a2ac140af0d"
ProgressBars = "49802e3a-d2f1-5c88-81d8-b72133a6f568"
RData = "df47a6cb-8c03-5eed-afd8-b6050d6c41da"
Random = "9a3f8284-a2c9-5f02-9a11-845980a1fd5c"
Revise = "295af30f-e4ad-537b-8983-00126c2a3abe"
RollingFunctions = "b0e4dd01-7b14-53d8-9b45-175a3e362653"
Shapefile = "8e980c4a-a4fe-5da2-b3a7-4b4b0353a2f4"
Statistics = "10745b16-79ce-11e8-11f9-7d13ad32a3b2"
StatsBase = "2913bbd2-ae8a-5f71-8c99-4fb6c76f3a91"
StatsPlots = "f3b207a7-027a-5e70-b257-86293d7955fd"
Suppressor = "fd094767-a336-5f1f-9728-57cf17d0bbfb"
TOML = "fa267f1f-6049-4f14-aa54-33bafae1ed76"
TimerOutputs = "a759f4b9-e2f1-59dc-863e-4aeb61b1ea8f"
UUIDs = "cf7118a7-6976-5b1a-9a39-7adc72f591a4"
UrlDownload = "856ac37a-3032-4c1c-9122-f86d88358c8b"
VegaLite = "112f6efa-9a02-5b7d-90c0-432ed331239a"
VideoIO = "d6d074c3-1acf-5d4c-9a43-ef38773959a2"
Weave = "44d3d7a6-8a23-5bf8-98c5-b353f8df5ec9"
ZipFile = "a5390f91-8eb1-5f08-bee0-b1d1ffed6cea"

[compat]
<<<<<<< HEAD
Optimization = "4.4.0"
OptimizationCMAEvolutionStrategy = "0.3.0"
julia = "1.8"
=======
julia = "1.11"
>>>>>>> cc3e2ecb

[extras]
Test = "8dfed614-e22c-5e08-85e1-65c5234f0b40"

[targets]
test = ["Test"]<|MERGE_RESOLUTION|>--- conflicted
+++ resolved
@@ -54,13 +54,9 @@
 ZipFile = "a5390f91-8eb1-5f08-bee0-b1d1ffed6cea"
 
 [compat]
-<<<<<<< HEAD
 Optimization = "4.4.0"
 OptimizationCMAEvolutionStrategy = "0.3.0"
-julia = "1.8"
-=======
 julia = "1.11"
->>>>>>> cc3e2ecb
 
 [extras]
 Test = "8dfed614-e22c-5e08-85e1-65c5234f0b40"
