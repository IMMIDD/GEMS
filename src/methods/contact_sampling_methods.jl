--- conflicted
+++ resolved
@@ -6,11 +6,7 @@
 
 Abstract function as Fallback if no specific method is available.
 """
-<<<<<<< HEAD
-function sample_contacts(contact_sampling_method::ContactSamplingMethod, setting::Setting, individual::Individual, present_inds::Vector{Individual}, tick::Int16; rng::AbstractRNG = Random.default_rng())::ErrorException
-=======
-function sample_contacts(contact_sampling_method::ContactSamplingMethod, setting::Setting, individual_index::Int, present_inds::Vector{Individual}, tick::Int16)::ErrorException
->>>>>>> 39ba56d4
+function sample_contacts(contact_sampling_method::ContactSamplingMethod, setting::Setting, individual_index::Int, present_inds::Vector{Individual}, tick::Int16; rng::AbstractRNG = Random.default_rng())::ErrorException
     error("Currently, no specific implementation of this function is known. Please provide a method for type: $(typeof(contact_sampling_method))")
 end
 
@@ -19,23 +15,15 @@
 
 Sample exactly 1 random contact from the individuals in `setting`.
 """
-<<<<<<< HEAD
-function sample_contacts(random_sampling_method::RandomSampling, setting::Setting, individual::Individual, present_inds::Vector{Individual}, tick::Int16; rng::AbstractRNG = Random.default_rng())::Vector{Individual}
-=======
-function sample_contacts(random_sampling_method::RandomSampling, setting::Setting, individual_index::Int, present_inds::Vector{Individual}, tick::Int16)::Vector{Individual}
->>>>>>> 39ba56d4
+function sample_contacts(random_sampling_method::RandomSampling, setting::Setting, individual_index::Int, present_inds::Vector{Individual}, tick::Int16; rng::AbstractRNG = Random.default_rng())::Vector{Individual}
 
     if isempty(present_inds)
         throw(ArgumentError("No Individual is present in $setting. Please provide a Setting, where at least 1 Individual is present!"))
     end
 
-<<<<<<< HEAD
-    return sample(rng, present_inds, 1; replace=true)
-=======
-    offset = rand(1:length(present_inds)-1)
+    offset = rand(rng, 1:length(present_inds)-1)
     contact_index = mod(individual_index + offset - 1, length(present_inds)) + 1
     return [present_inds[contact_index]]
->>>>>>> 39ba56d4
 end
 
 
@@ -44,11 +32,7 @@
 
 Sample random contacts based on a Poisson-Distribution spread around `contactparameter_sampling.contactparameter`. The `replace` parameter determines whether contacts are sampled with replacement (`true`) or without replacement (`false`).
 """
-<<<<<<< HEAD
-function sample_contacts(contactparameter_sampling::ContactparameterSampling, setting::Setting, individual::Individual, present_inds::Vector{Individual}, tick::Int16; rng::AbstractRNG = Random.default_rng())::Vector{Individual}
-=======
-function sample_contacts(contactparameter_sampling::ContactparameterSampling, setting::Setting, individual_index::Int, present_inds::Vector{Individual}, tick::Int16; replace::Bool = true)::Vector{Individual}
->>>>>>> 39ba56d4
+function sample_contacts(contactparameter_sampling::ContactparameterSampling, setting::Setting, individual_index::Int, present_inds::Vector{Individual}, tick::Int16; replace::Bool = true, rng::AbstractRNG = Random.default_rng())::Vector{Individual}
 
     if isempty(present_inds)
         throw(ArgumentError("No Individual is present in $setting. Please provide a Setting, where at least 1 Individual is present!"))
@@ -61,18 +45,6 @@
     # get number of contacts
     number_of_contacts = rand(rng, Poisson(contactparameter_sampling.contactparameter))
     # number_of_contacts = Int64(contactparameter_sampling.contactparameter)
-<<<<<<< HEAD
-    res = Vector{Individual}(undef, number_of_contacts)
-
-    cnt = 0
-    # Draw until contact list is filled, skip whenever the index individual was selected
-    while cnt < number_of_contacts
-        contact = rand(rng, present_inds)
-        # if contact is NOT index individual, add them to contact list
-        if Ref(contact) .!== Ref(individual)
-            res[cnt + 1] = contact
-            cnt += 1
-=======
 
 
     if replace
@@ -80,7 +52,7 @@
         
         # sample contacts 
         for i in 1:number_of_contacts
-            offset = rand(1:length(present_inds)-1)
+            offset = rand(rng, 1:length(present_inds)-1)
             contact_index = mod(individual_index + offset - 1, length(present_inds)) + 1
             res[i] = present_inds[contact_index]
         end
@@ -88,13 +60,12 @@
         number_of_contacts = min(number_of_contacts, length(present_inds) - 1)
         res = Vector{Individual}(undef, number_of_contacts)
 
-        sample!(present_inds[1:end-1], res; replace=false)
+        sample!(rng, present_inds[1:end-1], res; replace=false)
         for i = 1:length(res)
             if res[i] === present_inds[individual_index]
                 res[i] = present_inds[end]
                 break
             end
->>>>>>> 39ba56d4
         end
     end
     
