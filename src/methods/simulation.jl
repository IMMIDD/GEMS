#=
THIS FILE HANDLES THE FUNCTIONALITY TO RUN THE SIMULATION
Basic functionality is included in structs/simulation.jl. This file
is mostly comprised of the step! and run! function as well as functionality
that is dependent on other structs, so it has to be loaded later.
=#
### EXPORTS
export step!, run!
export fire_custom_loggers!

###
### RUN SIMULATION
###

"""
    process_events!(simulation::Simulation)

Executes the `process_measure` function for all measures in the 
simulation's `EventQueue` for the current tick.
"""
function process_events!(simulation::Simulation)

    while !isempty(simulation |> event_queue) &&
        first(simulation |> event_queue)[2] <= simulation |> tick

        simulation |> event_queue |> dequeue! |>
            x -> process_event(x, simulation)
    end
end

"""
    log_quarantines(simulation::Simulation)

Log all current quarantines stratified by occupation (workers, students, all)
to the simulation's `QuarantineLogger`.
"""
function log_quarantines(simulation::Simulation)
<<<<<<< HEAD
    
    # set up one vector with one entry for each thread
    tot_cnt = zeros(Int, Threads.maxthreadid())
    st_cnt  = zeros(Int, Threads.maxthreadid())
    wo_cnt  = zeros(Int, Threads.maxthreadid())
=======

    # Julia 1.12-safe threaded counting with atomic integers
    tot = Threads.Atomic{Int}(0)
    st  = Threads.Atomic{Int}(0)
    wo  = Threads.Atomic{Int}(0)
>>>>>>> 6b3074e9

    Threads.@threads for i in simulation |> individuals
        if isquarantined(i)
            Threads.atomic_add!(tot, 1)
            Threads.atomic_add!(st,  is_student(i) ? 1 : 0)
            Threads.atomic_add!(wo,  is_working(i) ? 1 : 0)
        end
    end

    log!(
        simulation |> quarantinelogger,
        simulation |> tick,
        tot[], st[], wo[]
    )
end

"""
    fire_custom_loggers!(sim::Simulation)

Executes all custom functions that are stored in the `CustomLogger`
on the `Simulation` object and stores them in the internal dataframe.
"""
function fire_custom_loggers!(sim::Simulation)
    cl = customlogger(sim)
    # run each registered function on the sim object and push the results to the internal dataframe
    # only log something "tick" is not the only "custom" function
    hasfuncs(cl) ? push!(cl.data, [cl.funcs[Symbol(col)](sim) for col in names(cl.data)]) : nothing
end


### Incidence access functions
"""
    incidence(simulation::Simulation, pathogen::Pathogen, base_size::Int = 100_000, duration::Int16 = Int16(7))

Returns the incidence at a particular pathogen and a point in time (current simulation tick).
The `duration` defines a time-span for which the incidence is measured (default: 7 ticks).
The `base_size` provides the population size reference (default: 100_000 individuals)

# Parameters

- `simulation::Simulation`: Simulation object
- `pathogen::Pathogen`: Pathogen for which the incidence shall be calculated
- `base_size::Int = 100_000` *(optional)*: Reference popuation size for incidence calculation
- `duration::Int16 = Int16(7)` *(optional)*: Reference duration (in ticks) for the incidence calculation

# Returns

- `Float64`: Incidence

"""
function incidence(simulation::Simulation, pathogen::Pathogen, base_size::Int = 100_000, duration::Int16 = Int16(7))
    
    return(
        # count number of infection events from (now - duration) until (now) and divide it by (population_size / base_size)
        (simulation |> infectionlogger |> ticks |>
            x -> count(y -> tick(simulation) - duration <= y <= tick(simulation), x))
            /
        ((simulation |> population |> Base.size) / base_size)
    )
end


"""
    incidence(simulation::Simulation, base_size::Int = 100_000, duration::Int16 = Int16(7))

Returns the incidence at a particular point in time (current simulation tick).
NOTE: This will only work for the single-pathogen version. 
The `duration` defines a time-span for which the incidence is measured (default: 7 ticks).
The `base_size` provides the population size reference (default: 100_000 individuals)

# Parameters

- `simulation::Simulation`: Simulation object
- `base_size::Int = 100_000` *(optional)*: Reference popuation size for incidence calculation
- `duration::Int16 = Int16(7)` *(optional)*: Reference duration (in ticks) for the incidence calculation

# Returns

- `Float64`: Incidence
"""
function incidence(simulation::Simulation, base_size::Int = 100_000, duration::Int16 = Int16(7))
    return(incidence(simulation, simulation |> pathogen, base_size, duration))
end




# RUN STEP
"""
    step!(simulation::Simulation)

Increments the simulation status by one tick and executes all events that shall be handled during this tick.
"""
function step!(simulation::Simulation)
    # update individuals
    Threads.@threads :static for i in simulation |> population |> individuals
        update_individual!(i, tick(simulation), simulation)
    end

    # infect individuals in settings
    for type in settingtypes(settingscontainer(simulation))
        Threads.@threads :static for stng in settings(simulation, type)
            if stng.isactive
                spread_infection!(stng, simulation, pathogen(simulation))
            end
        end
    end

    # trigger tick triggers
    for tt in simulation |> tick_triggers
        if should_fire(tt, tick(simulation))
            trigger(tt, simulation)
        end
    end

    process_events!(simulation)
    log_quarantines(simulation)
    
    # fire custom loggers
    fire_custom_loggers!(simulation)

    # fire custom step modification funtion
    simulation.stepmod(simulation)

    increment!(simulation)
end

# MAIN LOOP
"""
    run!(simulation::Simulation; with_progressbar::Bool = true)

Takes and initializes Simulation object and calls the stepping function (step!) until the stop criterion is met.

# Returns

- `Simulation`: Simulation object
"""
function run!(simulation::Simulation; with_progressbar::Bool = true)
    
    printinfo("Running Simulation $(label(simulation))")

    # Use a progressbar for the most common stop criterion
    if with_progressbar && isa(stop_criterion(simulation), TimesUp)

        # Progressbar for the simulation if time limit is set
        for i in ProgressBar((simulation |> tick) : (simulation |> stop_criterion |> limit) - 1, unit= " $(simulation |> tickunit)s")
            step!(simulation)
        end
    else
        # while the simulation's stop criterion is not met, perform next step
        while !evaluate(simulation, stop_criterion(simulation))

            # Print current tick
            @info "\r  \u2514 Currently simulating $(simulation |> tickunit): $(tick(simulation) + 1)"
            step!(simulation)
        end
        println()
    end

    return(simulation)
end<|MERGE_RESOLUTION|>--- conflicted
+++ resolved
@@ -35,19 +35,11 @@
 to the simulation's `QuarantineLogger`.
 """
 function log_quarantines(simulation::Simulation)
-<<<<<<< HEAD
-    
-    # set up one vector with one entry for each thread
-    tot_cnt = zeros(Int, Threads.maxthreadid())
-    st_cnt  = zeros(Int, Threads.maxthreadid())
-    wo_cnt  = zeros(Int, Threads.maxthreadid())
-=======
 
     # Julia 1.12-safe threaded counting with atomic integers
     tot = Threads.Atomic{Int}(0)
     st  = Threads.Atomic{Int}(0)
     wo  = Threads.Atomic{Int}(0)
->>>>>>> 6b3074e9
 
     Threads.@threads for i in simulation |> individuals
         if isquarantined(i)
