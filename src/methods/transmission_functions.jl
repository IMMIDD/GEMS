--- conflicted
+++ resolved
@@ -31,13 +31,8 @@
 - `Float64`: Transmission probability p (`0 <= p <= 1`)
 
 """
-<<<<<<< HEAD
-function transmission_probability(transFunc::ConstantTransmissionRate, infecter::Individual, infected::Individual, setting::Setting, tick::Int16)::Float64
+function transmission_probability(transFunc::ConstantTransmissionRate, infecter::Individual, infected::Individual, setting::Setting, tick::Int16; rng::AbstractRNG = Random.default_rng())::Float64
     if  -1 < recovery(infected) <= tick # if the agent has already recovered (natural immunity)
-=======
-function transmission_probability(transFunc::ConstantTransmissionRate, infecter::Individual, infected::Individual, setting::Setting, tick::Int16; rng::AbstractRNG = Random.default_rng())::Float64
-    if  -1 < removed_tick(infected) <= tick # if the agent has already recovered (natural immunity)
->>>>>>> d5546304
         return 0.0
     end
     
@@ -65,13 +60,8 @@
 
 - `Float64`: Transmission probability p (`0 <= p <= 1`)
 """
-<<<<<<< HEAD
-function transmission_probability(transFunc::AgeDependentTransmissionRate, infecter::Individual, infected::Individual, setting::Setting, tick::Int16)::Float64
+function transmission_probability(transFunc::AgeDependentTransmissionRate, infecter::Individual, infected::Individual, setting::Setting, tick::Int16; rng::AbstractRNG = Random.default_rng())::Float64
     if  -1 < recovery(infected) <= tick # if the agent has already recovered (natural immunity)
-=======
-function transmission_probability(transFunc::AgeDependentTransmissionRate, infecter::Individual, infected::Individual, setting::Setting, tick::Int16; rng::AbstractRNG = Random.default_rng())::Float64
-    if  -1 < removed_tick(infected) <= tick # if the agent has already recovered (natural immunity)
->>>>>>> d5546304
         return 0.0
     end
     
@@ -80,35 +70,5 @@
             return gems_rand(rng, transFunc.ageTransmissions[i])
         end
     end
-<<<<<<< HEAD
     return rand(transFunc.transmission_rate)
-=======
-    return gems_rand(rng, transFunc.transmission_rate)
-end
-
-"""
-    create_transmission_function(config::Dict)
-
-Creates a transmission function struct using the details specified in the provided dictionary. 
-The dictionary must contain the keys type and parameters where type corresponds to the 
-name of the `TransmissionFunction` struct to be used and parameters holds the keyword
-arguments for the constructer of this `TransmissionFunction`. If the provided type does not 
-correspond to the name of a `TransmissionFunction` an error is thrown.
-
-# Returns
-
-- `<:TransmissionFunction`: New instance of a `TransmissionFunction` struct.
-"""
-function create_transmission_function(config::Dict)
-
-    # Parse the type provided as a string
-    type_string = get(config, "type", "")
-    # get subtype so it can be instantiated
-    type = get_subtype(type_string, TransmissionFunction)
-
-    # Convert the parameter keys to symbols for the use as keyword arguments
-    parameters = Dict(Symbol(k) => v for (k, v) in get(config, "parameters", Dict()))
-
-    return type(;parameters...)
->>>>>>> d5546304
 end