--- conflicted
+++ resolved
@@ -39,28 +39,17 @@
     using Weave
     using ZipFile
 
-<<<<<<< HEAD
-### INCLUDES
-include("constants.jl")
-include("globals.jl")
-include("utils.jl")
-include("exceptions.jl")
-include("logger/Logger.jl")
-include("interventions/abstract_structs.jl")
-include("interventions/event_queue.jl")
-=======
     ### INCLUDES
     include("constants.jl")
     include("globals.jl")
+    include("utils.jl")
+    include("exceptions.jl")
     include("logger/Logger.jl")
     include("interventions/abstract_structs.jl")
     include("interventions/event_queue.jl")
->>>>>>> d5546304
 
     include("structs.jl") # CORE SIMULATION
     include("methods.jl") # CORE SIMULATION
-
-    include("utils.jl")
 
     include("interventions/interventions.jl")
     include("model_analysis/post_processing.jl")
