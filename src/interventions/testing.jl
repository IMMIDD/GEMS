export TestType
export SeroprevalenceTestType
export pathogen, sensitivity, specificity, name

export apply_test, apply_pool_test


###
### TEST TYPES
###

"""
    TestType <: AbstractTestType

A type to specify a type of pathogen test (e.g. 'PCR Test') and its parameterization.

# Fields
- `name::String`: Name of the test (e.g. 'Rapid Test' or 'PCR Test')
- `pathogen::Pathogen`: Pathogen that this test will detect
- `sensitivity::Float64 = 1.0`: Probability (0-1) that this test will positively identify an infection (true positive rate) 
- `specificity::Float64 = 1.0`: Probability (0-1) that this test will negatively identify a non-infection (true negative rate)

"""
struct TestType <: AbstractTestType
    name::String
    pathogen::Pathogen
    sensitivity::Float64 # 0-1
    specificity::Float64 # 0-1

    @doc """
        TestType(name::String, pathogen::Pathogen, sim::Simulation;
            sensitivity::Float64 = 1.0, specificity::Float64 = 1.0, reportable::Bool = true)

    Creates a TestType object.

    # Parameters
      - `name::String`: Name of the test (e.g. 'Rapid Test' or 'PCR Test')
      - `pathogen::Pathogen`: Pathogen that this test will detect
      - `sim::Simulation`: Simulation object (required to interlink test with simulation)
      - `sensitivity::Float64 = 1.0` *(optional)*: Probability (0-1) that this test will positively identify an infection (true positive rate) 
      - `specificity::Float64 = 1.0` *(optional)*: Probability (0-1) that this test will negatively identify a non-infection (true negative rate)
    """
    function TestType(name::String, pathogen::Pathogen, sim::Simulation;
        sensitivity::Float64=1.0, specificity::Float64=1.0)

        # check input
        if !(0.0 <= sensitivity <= 1.0)
            throw(ArgumentError("Test sensitivity value must be between 0 and 1"))
        end

        if !(0.0 <= specificity <= 1.0)
            throw(ArgumentError("Test specificity value must be between 0 and 1"))
        end

        temp = new(name, pathogen, sensitivity, specificity)

        add_testtype!(sim, temp)

        return (temp)
    end
end

"""
    SeroprevalenceTestType <: AbstractTestType

Represents a serological test used to detect antibodies against a specific pathogen, with configurable sensitivity and specificity.

# Fields
- `name::String`: The name of the test (e.g., "ELISA", "Rapid Test").
- `pathogen::Pathogen`: The pathogen that the test is designed to detect antibodies for.
- `sensitivity::Float64 = 1.0`: The probability (between 0 and 1) that the test correctly identifies individuals who have antibodies (true positive rate).
- `specificity::Float64 = 1.0`: The probability (between 0 and 1) that the test correctly identifies individuals who do not have antibodies (true negative rate).
"""
struct SeroprevalenceTestType <: AbstractTestType
    name::String
    pathogen::Pathogen
    sensitivity::Float64 # 0-1
    specificity::Float64 # 0-1

    @doc """
        SeroprevalenceTestType(name::String, pathogen::Pathogen, sim::Simulation;
            sensitivity::Float64 = 1.0, specificity::Float64 = 1.0)

    Creates a SeroprevalenceTestType object.

    # Parameters
      - `name::String`: The name of the test (e.g., "ELISA", "Rapid Test").
      - `pathogen::Pathogen`: The pathogen that the test is designed to detect antibodies for.
      - `sensitivity::Float64 = 1.0`: The probability (between 0 and 1) that the test correctly identifies individuals who have antibodies (true positive rate).
      - `specificity::Float64 = 1.0`: The probability (between 0 and 1) that the test correctly identifies individuals who do not have antibodies (true negative rate).
    """
    function SeroprevalenceTestType(name::String, pathogen::Pathogen, sim::Simulation;
        sensitivity::Float64=1.0, specificity::Float64=1.0)

        # check input
        if !(0.0 <= sensitivity <= 1.0)
            throw(ArgumentError("Test sensitivity value must be between 0 and 1"))
        end

        if !(0.0 <= specificity <= 1.0)
            throw(ArgumentError("Test specificity value must be between 0 and 1"))
        end

        temp = new(name, pathogen, sensitivity, specificity)

        add_testtype!(sim, temp)

        return (temp)
    end
end

"""
    name(tt::TestType)

Returns the TestType's name.
"""
function name(tt::TestType)
    return (tt.name)
end

"""
    pathogen(tt::TestType)

Returns the TestType's associated pathogen.
"""
function pathogen(tt::TestType)
    return (tt.pathogen)
end

"""
    sensitivity(tt::TestType)

Returns the TestType's sensitivity.
"""
function sensitivity(tt::TestType)
    return (tt.sensitivity)
end

"""
    specificity(tt::TestType)

Returns the TestType's specificity.
"""
function specificity(tt::TestType)
    return (tt.specificity)
end


"""
    name(tt::TestSeroprevalenceTestTypeType)

Returns the SeroprevalenceTestType's name.
"""
function name(tt::SeroprevalenceTestType)
    return (tt.name)
end

"""
    pathogen(tt::SeroprevalenceTestType)

Returns the SeroprevalenceTestType's associated pathogen.
"""
function pathogen(tt::SeroprevalenceTestType)
    return (tt.pathogen)
end

"""
    sensitivity(tt::SeroprevalenceTestType)

Returns the SeroprevalenceTestType's sensitivity.
"""
function sensitivity(tt::SeroprevalenceTestType)
    return (tt.sensitivity)
end

"""
    specificity(tt::SeroprevalenceTestType)

Returns the TesSeroprevalenceTestTypetType's specificity.
"""
function specificity(tt::SeroprevalenceTestType)
    return (tt.specificity)
end

###
### PRINTING
###

Base.show(io::IO, tt::TestType) = print(io, "$(tt.pathogen.name)-Test: $(tt.name) (Sensitivity: $(tt.sensitivity), Specificity: $(tt.specificity))")

Base.show(io::IO, tt::SeroprevalenceTestType) = print(io, "$(tt.pathogen.name)-Test: $(tt.name) (Sensitivity: $(tt.sensitivity), Specificity: $(tt.specificity))")


###
### TESTING
###


"""
    apply_test(ind::Individual, testtype::TestType, sim::Simulation, reportable::Bool)

Subjects the individual to a test of the specified `TestType` and logs the result in the simulation's 
`TestLogger`. Returns a boolean; `true` if test was positive and `false` otherwise. Note that this
fuction might return false positives and false negatives, depending on the `TestType` parameterization.
If the `reportable` attribute is true, a positive test will lead to the detection of a previously
undetected individual.

# Parameters

- `ind::Individual`: Individual to be tested
- `testtype::TestType`: type of test that will be used (e.g. 'PCR'; needs to be defined as `TestType` beforehand)
- `sim::Simulation`: Simulation object
- `reportable::Bool`: If true, a positive test result will be 'reported'

# Returns

- `Bool`: Test result (**Note**: Pay attention to test sensitivity and specificity of the respective `TestType` as this
    might lead to false negatives or false positives)
"""
function apply_test(ind::Individual, testtype::TestType, sim::Simulation, reportable::Bool)

    # apply test
<<<<<<< HEAD
    test_pos = infected(ind) && rand(rng(sim)) <= testtype |> sensitivity ||
        !infected(ind) && rand(rng(sim)) > testtype |> specificity
=======
    test_pos = infected(ind) && rand() <= testtype |> sensitivity ||
               !infected(ind) && rand() > testtype |> specificity
>>>>>>> 39ba56d4

    # add test information in agent
    last_test!(ind, sim |> tick)
    last_test_result!(ind, test_pos)
    test_pos && reportable ? last_reported_at!(ind, sim |> tick) : nothing

    # log test in sim object
    log!(
        sim |> testlogger,
        ind |> id,
        sim |> tick,
        test_pos,
        ind |> infected,
        infected(ind) ? infection_id(ind) : DEFAULT_INFECTION_ID,
        testtype |> name,
        test_pos && reportable)

    return test_pos
end



"""

    apply_pool_test(setting::Setting, testtype::TestType, sim::Simulation; subset::Union{Vector{Individual}, Nothing} = nothing)

Subjects a collection of individuals to a pool test of the specified `TestType` and logs the result in the simulation's 
`PoolTestLogger`. Returns a boolean; `true` if test was positive (at least one infected individual) and `false` otherwise. Note that this
fuction might return false positives and false negatives, depending on the `TestType` parameterization.
If no subset of individuals (as a vector) is provided, this function will
take all individuals assigned to the specified setting.

# Parameters

- `setting::Setting`: Setting that is being pool-tested
- `testtype::TestType`: type of test that will be used (e.g. 'PCR'; needs to be defined as `TestType` beforehand)
- `sim::Simulation`: Simulation object
- `subset::Union{Vector{Individual}, Nothing} = nothing` *(optional)*: Provide a subset of individuals to apply the pool test to

# Returns

- `Bool`: Test result (**Note**: Pay attention to test sensitivity and specificity of the respective `TestType` as this
    might lead to false negatives or false positives)
"""
function apply_pool_test(setting::Setting, testtype::TestType, sim::Simulation; subset::Union{Vector{Individual},Nothing}=nothing)
    # if a subset is provided, check whether subset is ACTUALLY a subset of the setting
    if subset !== nothing && !issubset(subset, setting |> individuals)
        throw("Not all individuals of the provided 'subset' are found to be members of the specified settting.")
    end

    # no of individuals. If  no subset provided, use all individuals from setting
    no_of_ind = subset === nothing ? setting |> individuals |> length : subset |> length

    # number of infected. If no subset provided, use all individuals from setting
    no_of_inf = subset === nothing ? setting |> individuals |> num_of_infected : subset |> num_of_infected

    # apply test
<<<<<<< HEAD
    test_pos = no_of_inf > 0 && rand(rng(sim)) <= testtype |> sensitivity ||
        no_of_inf == 0 && rand(rng(sim)) > testtype |> specificity
=======
    test_pos = no_of_inf > 0 && rand() <= testtype |> sensitivity ||
               no_of_inf == 0 && rand() > testtype |> specificity
>>>>>>> 39ba56d4

    # log pool test in sim object
    log!(
        sim |> pooltestlogger,
        setting |> id,
        setting |> settingchar,
        sim |> tick,
        test_pos,
        Int16(no_of_ind),
        Int16(no_of_inf),
        testtype |> name)

    return test_pos
end

"""
    apply_test(ind::Individual, testtype::SeroprevalenceTestType, sim::Simulation, reportable::Bool)

Subjects the individual to a test of the specified `SeroprevalenceTestType`. Returns a boolean; 
`true` if test was positive and `false` otherwise. Note that this
fuction might return false positives and false negatives, depending on the `SeroprevalenceTestType` parameterization.

# Parameters

- `ind::Individual`: Individual to be tested
- `testtype::SeroprevalenceTestType`: type of test that will be used (needs to be defined as `SeroprevalenceTestType` beforehand)

# Returns

- `Bool`: Test result (**Note**: Pay attention to test sensitivity and specificity of the respective `SeroprevalenceTestType` as this
    might lead to false negatives or false positives)
"""
function apply_test(ind::Individual, testtype::SeroprevalenceTestType, sim::Simulation, reportable::Bool)

    # apply test
    # check if individual has ever been infected
    was_infected = number_of_infections(ind) > 0

    # simulate test result with test sensitivity and specificity
    test_pos = was_infected && rand() <= sensitivity(testtype) ||
               !was_infected && rand() > specificity(testtype)

    # log test in sim object
    log!(
        sim |> seroprevalencelogger,
        ind |> id,
        sim |> tick,
        test_pos,
        ind |> infected,
        was_infected,
        infected(ind) ? infection_id(ind) : DEFAULT_INFECTION_ID,
        testtype |> name)

    return test_pos
end<|MERGE_RESOLUTION|>--- conflicted
+++ resolved
@@ -220,13 +220,8 @@
 function apply_test(ind::Individual, testtype::TestType, sim::Simulation, reportable::Bool)
 
     # apply test
-<<<<<<< HEAD
     test_pos = infected(ind) && rand(rng(sim)) <= testtype |> sensitivity ||
         !infected(ind) && rand(rng(sim)) > testtype |> specificity
-=======
-    test_pos = infected(ind) && rand() <= testtype |> sensitivity ||
-               !infected(ind) && rand() > testtype |> specificity
->>>>>>> 39ba56d4
 
     # add test information in agent
     last_test!(ind, sim |> tick)
@@ -284,13 +279,8 @@
     no_of_inf = subset === nothing ? setting |> individuals |> num_of_infected : subset |> num_of_infected
 
     # apply test
-<<<<<<< HEAD
     test_pos = no_of_inf > 0 && rand(rng(sim)) <= testtype |> sensitivity ||
         no_of_inf == 0 && rand(rng(sim)) > testtype |> specificity
-=======
-    test_pos = no_of_inf > 0 && rand() <= testtype |> sensitivity ||
-               no_of_inf == 0 && rand() > testtype |> specificity
->>>>>>> 39ba56d4
 
     # log pool test in sim object
     log!(
