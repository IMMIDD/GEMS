--- conflicted
+++ resolved
@@ -57,96 +57,9 @@
     return infectedFraction.pathogen
 end
 
-
-"""
-    parameters(inffrac::InfectedFraction)
-
-Returns a dictionary containing the parameters of the `InfectedFraction`
-start condition.
-"""
-function parameters(inffrac::InfectedFraction)
-    return Dict(
-        "pathogen" => inffrac |> pathogen |> name,
-        "pathogen_id" => inffrac |> pathogen |> id,
-        "fraction" => inffrac |> fraction
-        )
-end
-
-
-"""
-    initialize!(simulation::Simulation, condition::InfectedFraction)
-
-Initializes the simulation model with a fraction of infected individuals, provided by the start condition.
-"""
-function initialize!(simulation::Simulation, condition::InfectedFraction)
-    # number of individuals to infect
-    ind = individuals(population(simulation))
-    to_sample = Int64(round(fraction(condition) * length(ind)))
-    to_infect = sample(ind, to_sample, replace=false)
-
-    # overwrite pathogen in simulation struct
-    pathogen!(simulation, pathogen(condition))
-
-    # infect individuals
-    for i in to_infect
-        infect!(i, tick(simulation), pathogen(condition), sim = simulation)
-
-        for (type, id) in settings(i, simulation)
-            activate!(settings(simulation, type)[id])
-        end
-    end
-
-end
-
-
-##### INFECTED INDIVIDUALS
-
-"""
-    InfectedIndividuals <: StartCondition
-
-A `StartCondition` that specifies the number of initially infected individuals (drawn at random).
-
-# Fields
-- `seeds::Int64`: The number of initially infected individuals
-- `pathogen::Pathogen`: The pathogen with which the fraction has to be infected
-"""
-struct InfectedIndividuals <: StartCondition
-    seeds::Int64
-    pathogen::Pathogen
-
-    function InfectedIndividuals(seeds::Int64, pathogen::Pathogen)
-        if seeds <= 0
-            throw("The minimum number of initially infected individuals is 1.")
-        end
-        
-        return new(seeds, pathogen)
-    end
-end
-
-
-"""
-    seeds(infectedIndividuals::InfectedIndividuals)
-
-Returns number of individuals that shall be infected at the beginning using the `InfectedIndividuals` start condition.
-"""
-function seeds(infectedIndividuals::InfectedIndividuals)
-    return infectedIndividuals.seeds
-end
-
-
-"""
-    pathogen(infectedIndividuals::InfectedIndividuals)
-
-Returns pathogen used to infect individuals at the beginning using the `InfectedIndividuals` start condition.
-"""
-function pathogen(infectedIndividuals::InfectedIndividuals)::Pathogen
-    return infectedIndividuals.pathogen
-end
-
-
-"""
-<<<<<<< HEAD
-    initialize!(simulation, infectedFraction; seed_sample)
+### NECESSARY INTERFACE
+"""
+    initialize!(simulation::Simulation, condition::InfectedFraction; seed_sample::Union{Int64,Nothing}=nothing)
 
 Initialize the simulation model with a fraction of infected individuals, provided by the start condition.
 For sampling the individuals to infect, a new `Xoshiro` RNG is created. If `seed_sample` is `nothing` (default), 
@@ -160,7 +73,68 @@
     ind = individuals(population(simulation))
     to_sample = Int64(round(fraction(condition) * length(ind)))
     to_infect = gems_sample(rng_sample, ind, to_sample, replace=false)
-=======
+
+    # overwrite pathogen in simulation struct
+    pathogen!(simulation, pathogen(condition))
+
+    # infect individuals
+    for i in to_infect
+        infect!(i, tick(simulation), pathogen(condition), sim = simulation, rng=rng(simulation))
+
+        for (type, id) in settings(i, simulation)
+            activate!(settings(simulation, type)[id])
+        end
+    end
+
+end
+
+
+##### INFECTED INDIVIDUALS
+
+"""
+    InfectedIndividuals <: StartCondition
+
+A `StartCondition` that specifies the number of initially infected individuals (drawn at random).
+
+# Fields
+- `seeds::Int64`: The number of initially infected individuals
+- `pathogen::Pathogen`: The pathogen with which the fraction has to be infected
+"""
+struct InfectedIndividuals <: StartCondition
+    seeds::Int64
+    pathogen::Pathogen
+
+    function InfectedIndividuals(seeds::Int64, pathogen::Pathogen)
+        if seeds <= 0
+            throw("The minimum number of initially infected individuals is 1.")
+        end
+        
+        return new(seeds, pathogen)
+    end
+end
+
+
+"""
+    seeds(infectedIndividuals::InfectedIndividuals)
+
+Returns number of individuals that shall be infected at the beginning using the `InfectedIndividuals` start condition.
+"""
+function seeds(infectedIndividuals::InfectedIndividuals)
+    return infectedIndividuals.seeds
+end
+
+
+"""
+    pathogen(infectedIndividuals::InfectedIndividuals)
+
+Returns pathogen used to infect individuals at the beginning using the `InfectedIndividuals` start condition.
+"""
+function pathogen(infectedIndividuals::InfectedIndividuals)::Pathogen
+    return infectedIndividuals.pathogen
+end
+
+
+"""
     parameters(infinds::InfectedIndividuals)
 
 Returns a dictionary containing the parameters of the `InfectedIndividuals`
@@ -176,16 +150,71 @@
 
 
 """
-    initialize!(simulation::Simulation, condition::InfectedIndividuals)
+    initialize!(simulation::Simulation, condition::InfectedIndividuals; seed_sample::Union{Int64,Nothing}=nothing)
 
 Initializes the simulation model with a number of infected individuals, provided by the start condition.
 """
-function initialize!(simulation::Simulation, condition::InfectedIndividuals)
+function initialize!(simulation::Simulation, condition::InfectedIndividuals; seed_sample::Union{Int64,Nothing}=nothing)
+    # create a new Xoshiro RNG for sampling, seeded from rng(simulation) if seed_sample is nothing, or from seed_sample otherwise
+    rng_sample = isnothing(seed_sample) ? rng(simulation) : Xoshiro(seed_sample)
+
+
     # number of individuals to infect
     ind = individuals(population(simulation))
     to_sample = seeds(condition)
-    to_infect = sample(ind, to_sample, replace=false)
->>>>>>> 6b3074e9
+    to_infect = gems_sample(rng_sample, ind, to_sample, replace=false)
+
+    # overwrite pathogen in simulation struct
+    pathogen!(simulation, pathogen(condition))
+
+    # infect individuals
+    for i in to_infect
+        infect!(i, tick(simulation), pathogen(condition), sim = simulation)
+
+        for (type, id) in settings(i, simulation)
+            activate!(settings(simulation, type)[id])
+        end
+    end
+
+end
+
+
+
+##### PATIENT ZERO
+
+"""
+    PatientZero <: StartCondition
+
+A `StartCondition` that infects exactly one individual at the beginning (drawn at random).
+
+# Fields
+- `pathogen::Pathogen`: The pathogen with which the individual has to be infected
+"""
+struct PatientZero <: StartCondition
+    pathogen::Pathogen
+end
+
+"""
+    pathogen(patientzero::PatientZero)
+
+Returns pathogen used to infect individuals at the beginning using the `PatientZero` start condition.
+"""
+function pathogen(patientzero::PatientZero)::Pathogen
+    return patientzero.pathogen
+end
+
+"""
+    initialize!(simulation::Simulation, condition::PatientZero)
+
+Initializes the simulation model with one infected individual drawn at random.
+"""
+function initialize!(simulation::Simulation, condition::PatientZero; seed_sample::Union{Int64,Nothing}=nothing)
+    # create a new Xoshiro RNG for sampling, seeded from rng(simulation) if seed_sample is nothing, or from seed_sample otherwise
+    rng_sample = isnothing(seed_sample) ? rng(simulation) : Xoshiro(seed_sample)
+
+    # number of individuals to infect
+    ind = individuals(population(simulation))
+    to_infect = gems_sample(rng_sample, ind, 1, replace=false)
 
     # overwrite pathogen in simulation struct
     pathogen!(simulation, pathogen(condition))
@@ -198,71 +227,8 @@
             activate!(settings(simulation, type)[id])
         end
     end
-
-end
-
-
-
-<<<<<<< HEAD
-#TODO docs
-function initialize!(simulation::Simulation, condition::PatientZero; seed_sample::Union{Int64,Nothing}=nothing)
-    # create a new Xoshiro RNG for sampling, seeded from rng(simulation) if seed_sample is nothing, or from seed_sample otherwise
-    rng_sample = isnothing(seed_sample) ? Xoshiro(gems_rand(rng(simulation), Int64)) : Xoshiro(seed_sample)
-
-=======
-##### PATIENT ZERO
-
-"""
-    PatientZero <: StartCondition
-
-A `StartCondition` that infects exactly one individual at the beginning (drawn at random).
-
-# Fields
-- `pathogen::Pathogen`: The pathogen with which the individual has to be infected
-"""
-struct PatientZero <: StartCondition
-    pathogen::Pathogen
-end
-
-"""
-    pathogen(patientzero::PatientZero)
-
-Returns pathogen used to infect individuals at the beginning using the `PatientZero` start condition.
-"""
-function pathogen(patientzero::PatientZero)::Pathogen
-    return patientzero.pathogen
-end
-
-"""
-    initialize!(simulation::Simulation, condition::PatientZero)
-
-Initializes the simulation model with one infected individual drawn at random.
-"""
-function initialize!(simulation::Simulation, condition::PatientZero)
->>>>>>> 6b3074e9
-    # number of individuals to infect
-    ind = individuals(population(simulation))
-    to_infect = gems_sample(rng_sample, ind, 1, replace=false)
-
-    # overwrite pathogen in simulation struct
-    pathogen!(simulation, pathogen(condition))
-
-    # infect individuals
-    for i in to_infect
-        infect!(i, tick(simulation), pathogen(condition), sim = simulation, rng=rng(simulation))
-
-        for (type, id) in settings(i, simulation)
-            activate!(settings(simulation, type)[id])
-        end
-    end
-end
-
-<<<<<<< HEAD
-function initialize!(simulation::Simulation, condition::PatientZeros; seed_sample::Union{Int64,Nothing}=nothing)
-    # create a new Xoshiro RNG for sampling, seeded from rng(simulation) if seed_sample is nothing, or from seed_sample otherwise
-    rng_sample = isnothing(seed_sample) ? Xoshiro(gems_rand(rng(simulation), Int64)) : Xoshiro(seed_sample)
-
-=======
+end
+
 
 
 """
@@ -334,14 +300,16 @@
 
 
 """
-    initialize!(simulation::Simulation, condition::PatientZeros)
+    initialize!(simulation::Simulation, condition::PatientZeros; seed_sample::Union{Int64,Nothing}=nothing)
 
 Initializes the simulation model with one infected individual drawn at random for
 each of the regions provided via their community identifaction number (AGS) in the
 `PatientZeros` start condition.
 """
-function initialize!(simulation::Simulation, condition::PatientZeros)
->>>>>>> 6b3074e9
+function initialize!(simulation::Simulation, condition::PatientZeros; seed_sample::Union{Int64,Nothing}=nothing)
+    # create a new Xoshiro RNG for sampling, seeded from rng(simulation) if seed_sample is nothing, or from seed_sample otherwise
+    rng_sample = isnothing(seed_sample) ? rng(simulation) : Xoshiro(seed_sample)
+
     # number of individuals to infect
     to_infect = []
     for a in ags(condition)
@@ -439,7 +407,7 @@
 end
 
 """
-    initialize!(simulation::Simulation, condition::RegionalSeeds)
+    initialize!(simulation::Simulation, condition::RegionalSeeds; seed_sample::Union{Int64,Nothing}=nothing)
 
 Initializes the simulation model, infecting the number of individuals
 in the regions, both provided by the `RegionalSeeds` start condition.
@@ -449,7 +417,9 @@
 surrounding county. In that case, an individual could be sampled twice.
 This function will not prevent that but throw a warning.
 """
-function initialize!(simulation::Simulation, condition::RegionalSeeds)
+function initialize!(simulation::Simulation, condition::RegionalSeeds; seed_sample::Union{Int64,Nothing}=nothing)
+    # create a new Xoshiro RNG for sampling, seeded from rng(simulation) if seed_sample is nothing, or from seed_sample otherwise
+    rng_sample = isnothing(seed_sample) ? rng(simulation) : Xoshiro(seed_sample)
 
     # takes an input vector of AGS and a reference AGS
     # returns a bitvector indicating whether the respective
@@ -481,7 +451,7 @@
                 # (whether its a state, county, or municipality)
                 in_ags -> ind_ags.individual[filter_by_ags(ind_ags.ags, in_ags)] |>
                 # sample required number of individuals
-                inds -> sample(inds, cnt, replace=false) |>
+                inds -> gems_sample(rng_sample, inds, cnt, replace=false) |>
                 inds -> append!(to_infect, inds)
         catch
             throw("Getting the seeding infections crashed. You might have provided a region in the configs that is not available in the population model or asked to infect a number of people that exceeds the population size of the region.")
