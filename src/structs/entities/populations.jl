###
### POPULATIONS (TYPE DEFINITION & BASIC FUNCTIONALITY)
###
export Population
export popuationfile, params
export add!, remove!, individuals, maxage, num_of_infected, issubset
export save, dataframe
export size, count, each!, first
export get_individual_by_id

"""
    Population

A Type for a simple population. Acts as a container for a collection of individuals.

# Fields
- `individuals::Vector{Individual}`: List of associated individuals
- `maxage`: Age of the oldest individual
- `minid`: smallest id of any individual
"""
mutable struct Population
    individuals::Vector{Individual}
    params::Dict{String, Any}
    maxage # maximum age of any individual. Is updated upon first call of maxage function (for caching)
    minid # smallest id of any individual. Corresponds to the offset compared to the dataset for all of germany

    @doc """
        Population(individuals::Vector{Individual})

    Creates a `Population` object from a vector of `Individual`s.
    """
    function Population(individuals::Vector{Individual})
        # Create the Population object
        pop = new(individuals, Dict("populationfile" => "Not available."), -1)
        maxage(pop)
        pop.minid = isempty(individuals) ? -1 : minimum(x -> x.id, individuals)
        return pop
    end

    
    @doc """
        Population(df::DataFrame)

    Creates a `Population` object from a `DataFrame` where each row corresponds to one individual.
    The dataframe column names must correspond to the fieldnames of the `Individual` struct.
    `id` (Int32), `age` (Int8), and `sex` (Int8) are required columns. Everything else is optional. 
    """
    function Population(df::DataFrame)
    
        # filter for columns available in DF and Individual struct
        df_content = df |>
            x -> DataFrames.select(x, intersect(map(string, fieldnames(Individual)), names(x)))

        # Pre-allocate an array for the population
        individuals = Vector{Individual}(undef, size(df_content, 1))

        # Create individuals in parallel
        Threads.@threads for i in eachindex(individuals)
            @inbounds individuals[i] = Individual(df_content[i, :])
        end

        pop = Population(individuals)
        pop.params["populationfile"] = "Not available." # update input parameters
        return pop
    end


    @doc """
        Population(path::String)

    Creates a `Population` object from a CSV- or JLD2 file (path).
    """
    function Population(path::String)
        file_ext = split(path, ".")[end]

        if file_ext == "csv"
            printinfo("\u2514 Loading population data from $(basename(path))")
            # read dataframe from CSV and pass it to df constructor
            pop = CSV.File(path) |> DataFrame |> Population
            
        elseif file_ext == "jld2"
            printinfo("\u2514 Loading population data from $(basename(path))")
            # read dataframe from JLD2 object ("data"-field) and pass it to df constructor
            pop = load(path, "data") |> Population

        else
            error("File Extension .$file_ext is not supported")
        end

        pop.params["populationfile"] = path
        pop.minid = isempty(individuals(pop)) ? -1 : minimum(x -> x.id, individuals(pop))

        return pop
    end

    @doc """
        Population(; n::Int64 = 100_000, avg_household_size::Real = 3.0, avg_office_size::Real = 5.0, avg_school_size::Real = 100.0)

    Creates a `Population` object without an explicit data source and randomly generates the individuals.
    
    # Parameters

    - `n::Int64 = 100_000` *(optional)*: Number of individuals in the population (default = `100_000`)
    - `avg_household_size::Real = 3.0` *(optional)*: Average size of households (default = `3`)
    - `avg_office_size::Real = 5.0` *(optional)*: Average size of offices (default = `5`)
    - `avg_school_size::Real = 100.0` *(optional)*: Average size of schools (default = `100`)
    - `empty::Bool = false` *(optional)*: If true, overrides all other arguments and returns a completely empty population object
    """
    function Population(;
        n::Int64 = 100_000,
<<<<<<< HEAD
        avg_household_size::Int64 = 3,
        avg_office_size::Int64 = 5,
        avg_school_size::Int64 = 100,
        rng::AbstractRNG = Random.default_rng(),
=======
        avg_household_size::Real = 3.0,
        avg_office_size::Real = 5.0,
        avg_school_size::Real = 100.0,
>>>>>>> 6b3074e9
        empty::Bool = false)

        # if "empty" keyword is passed, generate an empty population object
        if empty
            return new(Individual[], Dict("populationfile" => "Not available."), -1)
        end

        # exception handling
        n <= 0 ? throw("The number of individuals must be a positive integer") : nothing
        avg_household_size <= 0 ? throw("The average household size must be a positive number") : nothing
        avg_household_size > n ? throw("The average household size cannot be larger than the population (n)") : nothing
        avg_office_size <= 0 ? throw("The average office size must be a positive number") : nothing
        avg_office_size > n ? throw("The average office size cannot be larger than the population (n)") : nothing
        avg_school_size <= 0 ? throw("The average school size must be a positive number") : nothing
        avg_school_size > n ? throw("The average school size cannot be larger than the population (n)") : nothing

        # helper functions
        group_to_age(g) = 5 * (g-1) + gems_rand(rng, 0:4)
        age_to_group(a) = min(17, (a ÷ 5) + 1)

        # GENERATE ONE INDEX INDIVIDUAL FOR EACH HOUSEHOLD BASED ON DEMOGRAPHIC DATA
        # get age-weights from census population data
        weights = DataFrame(CSV.File(dirname(dirname(pathof(GEMS))) * "/data/population_by_age.csv", header = false)) |>
            x -> hcat(x, (y -> parse(Int, replace(y, "." => ""))).(x.Column2)) |>
            x -> rename!(x, :x1 => :cnt) |>
            x -> transform(x, :cnt => ByRow(c -> c / sum(x.cnt)) => :weight) |>
            x -> x.weight

        # calculate weight of age-groups (in same intervals as contact data)
        weighted_groups = DataFrame(
                weight = weights,
                group = age_to_group.(collect(1:length(weights)))) |>
                x -> groupby(x, :group) |>
                x -> combine(x, :weight => sum => :weight)

        # number of households
        n_households = Int64(ceil(n / avg_household_size))

        # build the initial dataframe
        df = DataFrame(
            id = Int32.(collect(1:n)),
            age = Int8.([gems_rand(rng, Categorical(weights), n_households); fill(-1, n - n_households)]),
            sex = Int8.(gems_rand(rng, 1:2, n)),
            household = Int32.([collect(1:n_households); fill(-1, n - n_households)]),
            schoolclass = Int32.(fill(-1, n)),
            office = Int32.(fill(-1, n))
        )

        # ASSIGN INDIVIDUALS TO HOUSEHOLDS BASED ON INDEX PERSON AND CONTACT STRUCTURES
        # sample household members based on contact structure
        contacts = DataFrame(CSV.File(dirname(dirname(pathof(GEMS))) * "/data/contact_matrix_data_home.csv")) |>
            x -> reshape(x.contacts, (17, 17))

        # weight contact matrix by size of age groups
        for i in 1:dim(contacts)
            contacts[:,i] = contacts[:,i] .* weighted_groups.weight
        end

        # normalize contacts column-wise
        for i in 1:dim(contacts)
            contacts[:,i] = contacts[:,i] ./ sum(contacts[:,i])
        end

        for i in (n_households+1):nrow(df)
            # sample household to place individual into
            hh_id = gems_rand(rng, 1:n_households)

            # store household
            df.household[i] = hh_id

            # sample age for new individual based on index individual age
            df.age[i] = df.age[hh_id] |> age_to_group |>
                x -> contacts[:,x] |>
                x -> gems_rand(rng, Categorical(x)) |> group_to_age
        end

        # number of people
        isstudent(age) = 6 <= age <= 16
        isworker(age) = 17 <= age <= 67
        n_students = count(isstudent, df.age)
        n_workers = count(isworker, df.age)

        # number of other settings
        n_schools = Int64(ceil(n_students / avg_school_size))
        n_offices = Int64(ceil(n_workers / avg_office_size))

        # assign other settings
        # create set of thread-safe RNGs, seeded from the main RNG
        thread_rngs = [Xoshiro(gems_rand(rng, UInt64)) for _ in 1:Threads.maxthreadid()]
        Threads.@threads :static for i in 1:nrow(df)
            local_rng = thread_rngs[Threads.threadid()]
            isstudent(df.age[i]) ? df.schoolclass[i] = Int32(gems_rand(local_rng, 1:n_schools)) : nothing
            isworker(df.age[i]) ? df.office[i] = Int32(gems_rand(local_rng, 1:n_offices)) : nothing
        end

        # make sure all IDs start at 1 and are consecutive
        unique_off_ids = unique(df.office) |> x -> x[x .> 0] |> sort
        unique_sch_ids = unique(df.schoolclass) |> x -> x[x .> 0] |> sort

        off_join = DataFrame(
            office = unique_off_ids,
            new_office = 1:length(unique_off_ids))
        
        sch_join = DataFrame(
            schoolclass = unique_sch_ids,
            new_schoolclass = 1:length(unique_sch_ids))

        # make sure -1 is still mapped to -1
        push!(off_join, (-1, -1))
        push!(sch_join, (-1, -1))

        df = df |>
            x -> leftjoin(x, off_join, on = :office) |>
            x -> leftjoin(x, sch_join, on = :schoolclass) |>
            x -> DataFrames.select(x, Not(:office, :schoolclass)) |>
            x -> rename(x, :new_office => :office, :new_schoolclass => :schoolclass)

        # build population from dataframe
        pop = Population(df)
        pop.params["n"] = n
        pop.params["avg_household_size"] = avg_household_size
        pop.params["avg_office_size"] = avg_office_size
        pop.params["avg_school_size"] = avg_school_size

        return pop
    end
end

"""
    count(f, population::Population)

Counts the occurences where the boolean expression `f`
returns true when applied to an individual in the population.

# Example
`count(x -> age(x) < 20, pop)` returns the number of individuals
in the population model `pop` who are younger than 20 years.
"""
Base.count(f, population::Population) = count(f, population |> individuals)

"""
    each!(f, population::Population)

Applies function `f` to all individuals in the population.

# Example
`each!(i -> i.age = i.age + 1, pop)` lets all individuals
in the populaiton `pop` age by one year.
"""
each!(f, population::Population) = for i in population |> individuals f(i) end

"""
    first(population::Population)

Returns the first individual of the internal vector.
"""
Base.first(population::Population) = population |> individuals |> first


### INTERFACE
"""
    add!(population::Population, individual::Individual)

Appends specified individual to a population.
"""
function add!(population::Population, individual::Individual)
    push!(population.individuals, individual)
end

"""
    remove!(population::Population, individual::Individual)

Remove a specified individual from a population.
"""
function remove!(population::Population, individual::Individual)
    setdiff!(population.individuals, [individual])
end

"""
    individuals(population::Population)

Return the individuals associated with the population.
"""
function individuals(population::Population)::Vector{Individual}
    population.individuals
end


"""
    maxage(population::Population)

Returns the maximum age of any individual in the population
"""
function maxage(population::Population)
    if population.maxage >= 0
        return(population.maxage)
    end

    mx = Int8(-1)
    for i in population |> individuals
        if age(i) > mx
            mx = age(i)
        end
    end

    population.maxage = mx
    return(mx)
end


"""
    populationfile(population::Population)

Returns the population file that was used to generate this population.
"""
function populationfile(population::Population)
    return(population.params["populationfile"])
end

"""
    params(population::Population)

Returns the parameters that were used to generate this population.
"""
function params(population::Population)
    return(population.params)
end

"""
    num_of_infected(individuals::Vector{Individual})

Takes a vector of individuals and returns the number of infected individuals.
"""
function num_of_infected(individuals::Vector{Individual})
    return(map(x -> infected(x), individuals) |> sum)
end

"""
    num_of_infected(population::Population)

Returns the number of infected individuals in a given population.
"""
function num_of_infected(population::Population)
    return num_of_infected(population |> individuals)
end


"""
    issubset(individuals_a::Vector{Individual}, individuals_b::Vector{Individual})

Checks whether a vector of individuals A is a subset of individuals B based on the individual's IDs.
Does only work if all individuals have unique IDs.
"""
function Base.issubset(individuals_a::Vector{Individual}, individuals_b::Vector{Individual})
    return(
        Base.issubset(
            map(x -> id(x), individuals_a) |> sort,
            map(x -> id(x), individuals_b) |> sort
        )
    )
end


"""
    size(population::Population)

Returns the number of individuals in a given population.
"""
function Base.size(population::Population)::Int64
    return length(population.individuals)
end


"""
    dataframe(population::Population)

Returns a DataFrame representing the given population.

# Returns

- `DataFrame` with the following columns:

| Name         | Type    | Description                       |
| :----------- | :------ | :-------------------------------- |
| `id`         | `Int32` | Individual id                     |
| `sex`        | `Int8`  | Individual sex                    |
| `age`        | `Int8`  | Individual age                    |
| `education`  | `Int8`  | Individual education level        |
| `occupation` | `Int16` | Individual occupation group       |
| `household`  | `Int32` | Individual associated household   |
| `office`     | `Int32` | Individual associated office      |
| `school`     | `Int32` | Individual associated school      |
"""
function dataframe(population::Population)

    return(
        DataFrame(
            id = map(id, population |> individuals),
            sex = map(sex, population |> individuals),
            age = map(age, population |> individuals),
            number_of_vaccinations = map(number_of_vaccinations, population |> individuals),
            vaccination_tick = map(vaccination_tick, population |> individuals),
            education = map(education, population |> individuals),
            occupation = map(occupation, population |> individuals),
            household = map(household_id, population |> individuals),
            office = map(office_id, population |> individuals),
            schoolclass = map(class_id, population |> individuals)
        )
    )
end

"""
    save(population::Population, path::AbstractString)

Saves the given population as a CSV-file at `path`.
"""
function save(population::Population, path::AbstractString)
    CSV.write(path, dataframe(population))
end


"""
    get_individual_by_id(population::Population, ind::Int32)

Returns an individual contained in the `Population` selected by its `id`.

"""
function get_individual_by_id(population::Population, ind::Int32)
    # compute index with offset
    idx = ind - population.minid + 1
    
    if 1 <= idx <= length(population.individuals)
        @inbounds return population.individuals[idx]
    end
    
    return nothing
end


###
### PRINTING
###

function Base.show(io::IO, pop::Population)

    println(io, "Population(n = $(size(pop)))")
        
end<|MERGE_RESOLUTION|>--- conflicted
+++ resolved
@@ -108,16 +108,10 @@
     """
     function Population(;
         n::Int64 = 100_000,
-<<<<<<< HEAD
-        avg_household_size::Int64 = 3,
-        avg_office_size::Int64 = 5,
-        avg_school_size::Int64 = 100,
-        rng::AbstractRNG = Random.default_rng(),
-=======
         avg_household_size::Real = 3.0,
         avg_office_size::Real = 5.0,
         avg_school_size::Real = 100.0,
->>>>>>> 6b3074e9
+        rng::AbstractRNG = Random.default_rng(),
         empty::Bool = false)
 
         # if "empty" keyword is passed, generate an empty population object
