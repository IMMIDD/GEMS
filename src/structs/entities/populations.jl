###
### POPULATIONS (TYPE DEFINITION & BASIC FUNCTIONALITY)
###
export Population
export popuationfile, params
export add!, remove!, individuals, maxage, num_of_infected, issubset
export save, dataframe
export size, count, each!, first
export get_individual_by_id

"""
    Population

A Type for a simple population. Acts as a container for a collection of individuals.

# Fields
- `individuals::Vector{Individual}`: List of associated individuals
- `maxage`: Age of the oldest individual
- `minid`: smallest id of any individual
"""
mutable struct Population
    individuals::Vector{Individual}
    params::Dict{String, Any}
    maxage # maximum age of any individual. Is updated upon first call of maxage function (for caching)
    minid # smallest id of any individual. Corresponds to the offset compared to the dataset for all of germany

    @doc """
        Population(individuals::Vector{Individual})

    Creates a `Population` object from a vector of `Individual`s.
    """
    function Population(individuals::Vector{Individual})
        # Create the Population object
        pop = new(individuals, Dict("populationfile" => "Not available."), -1)
        maxage(pop)
        pop.minid = isempty(individuals) ? -1 : minimum(x -> x.id, individuals)
        return pop
    end

    
    @doc """
        Population(df::DataFrame)

    Creates a `Population` object from a `DataFrame` where each row corresponds to one individual.
    The dataframe column names must correspond to the fieldnames of the `Individual` struct.
    `id` (Int32), `age` (Int8), and `sex` (Int8) are required columns. Everything else is optional. 
    """
    function Population(df::DataFrame)
    
        # filter for columns available in DF and Individual struct
        df_content = df |>
            x -> DataFrames.select(x, intersect(map(string, fieldnames(Individual)), names(x)))

        # Pre-allocate an array for the population
        individuals = Vector{Individual}(undef, size(df_content, 1))

        # Create individuals in parallel
        Threads.@threads for i in eachindex(individuals)
            @inbounds individuals[i] = Individual(df_content[i, :])
        end

        pop = Population(individuals)
        pop.params["populationfile"] = "Not available." # update input parameters
        return pop
    end


    @doc """
        Population(path::String)

    Creates a `Population` object from a CSV- or JLD2 file (path).
    """
    function Population(path::String)
        file_ext = split(path, ".")[end]

        if file_ext == "csv"
            printinfo("\u2514 Loading population data from $(basename(path))")
            # read dataframe from CSV and pass it to df constructor
            pop = CSV.File(path) |> DataFrame |> Population
            
        elseif file_ext == "jld2"
            printinfo("\u2514 Loading population data from $(basename(path))")
            # read dataframe from JLD2 object ("data"-field) and pass it to df constructor
            pop = load(path, "data") |> Population

        else
            error("File Extension .$file_ext is not supported")
        end

        pop.params["populationfile"] = path
        pop.minid = isempty(individuals(pop)) ? -1 : minimum(x -> x.id, individuals(pop))

        return pop
    end

    @doc """
        Population(; n::Int64 = 100_000, avg_household_size::Real = 3.0, avg_office_size::Real = 5.0, avg_school_size::Real = 100.0)

    Creates a `Population` object without an explicit data source and randomly generates the individuals.
    
    # Parameters

    - `n::Int64 = 100_000` *(optional)*: Number of individuals in the population (default = `100_000`)
    - `avg_household_size::Real = 3.0` *(optional)*: Average size of households (default = `3`)
    - `avg_office_size::Real = 5.0` *(optional)*: Average size of offices (default = `5`)
    - `avg_school_size::Real = 100.0` *(optional)*: Average size of schools (default = `100`)
    - `empty::Bool = false` *(optional)*: If true, overrides all other arguments and returns a completely empty population object
    """
    function Population(;
        n::Int64 = 100_000,
        avg_household_size::Real = 3.0,
        avg_office_size::Real = 5.0,
        avg_school_size::Real = 100.0,
        rng::AbstractRNG = Random.default_rng(),
        empty::Bool = false)

        # if "empty" keyword is passed, generate an empty population object
        if empty
            return new(Individual[], Dict("populationfile" => "Not available."), -1)
        end

        # exception handling
<<<<<<< HEAD
        n <= 0 ? throw(ArgumentError("The number of individuals must be a positive integer")) : nothing
        avg_household_size <= 0 ? throw(ArgumentError("The average household size must be a positive integer")) : nothing
        avg_household_size > n ? throw(ArgumentError("The average household size cannot be larger than the population (n)")) : nothing
        avg_office_size <= 0 ? throw(ArgumentError("The average office size must be a positive integer")) : nothing
        avg_office_size > n ? throw(ArgumentError("The average office size cannot be larger than the population (n)")) : nothing
        avg_school_size <= 0 ? throw(ArgumentError("The average school size must be a positive integer")) : nothing
        avg_school_size > n ? throw(ArgumentError("The average school size cannot be larger than the population (n)")) : nothing
=======
        n <= 0 ? throw("The number of individuals must be a positive integer") : nothing
        avg_household_size <= 0 ? throw("The average household size must be a positive number") : nothing
        avg_household_size > n ? throw("The average household size cannot be larger than the population (n)") : nothing
        avg_office_size <= 0 ? throw("The average office size must be a positive number") : nothing
        avg_office_size > n ? throw("The average office size cannot be larger than the population (n)") : nothing
        avg_school_size <= 0 ? throw("The average school size must be a positive number") : nothing
        avg_school_size > n ? throw("The average school size cannot be larger than the population (n)") : nothing
>>>>>>> d5546304

        # helper functions
        group_to_age(g) = 5 * (g-1) + gems_rand(rng, 0:4)
        age_to_group(a) = min(17, (a ÷ 5) + 1)

        # GENERATE ONE INDEX INDIVIDUAL FOR EACH HOUSEHOLD BASED ON DEMOGRAPHIC DATA
        # get age-weights from census population data
        weights = DataFrame(CSV.File(dirname(dirname(pathof(GEMS))) * "/data/population_by_age.csv", header = false)) |>
            x -> hcat(x, (y -> parse(Int, replace(y, "." => ""))).(x.Column2)) |>
            x -> rename!(x, :x1 => :cnt) |>
            x -> transform(x, :cnt => ByRow(c -> c / sum(x.cnt)) => :weight) |>
            x -> x.weight

        # calculate weight of age-groups (in same intervals as contact data)
        weighted_groups = DataFrame(
                weight = weights,
                group = age_to_group.(collect(1:length(weights)))) |>
                x -> groupby(x, :group) |>
                x -> combine(x, :weight => sum => :weight)

        # number of households
        n_households = Int64(ceil(n / avg_household_size))

        # build the initial dataframe
        df = DataFrame(
            id = Int32.(collect(1:n)),
            age = Int8.([gems_rand(rng, Categorical(weights), n_households); fill(-1, n - n_households)]),
            sex = Int8.(gems_rand(rng, 1:2, n)),
            household = Int32.([collect(1:n_households); fill(-1, n - n_households)]),
            schoolclass = Int32.(fill(-1, n)),
            office = Int32.(fill(-1, n))
        )

        # ASSIGN INDIVIDUALS TO HOUSEHOLDS BASED ON INDEX PERSON AND CONTACT STRUCTURES
        # sample household members based on contact structure
        contacts = DataFrame(CSV.File(dirname(dirname(pathof(GEMS))) * "/data/contact_matrix_data_home.csv")) |>
            x -> reshape(x.contacts, (17, 17))

        # weight contact matrix by size of age groups
        for i in 1:dim(contacts)
            contacts[:,i] = contacts[:,i] .* weighted_groups.weight
        end

        # normalize contacts column-wise
        for i in 1:dim(contacts)
            contacts[:,i] = contacts[:,i] ./ sum(contacts[:,i])
        end

        for i in (n_households+1):nrow(df)
            # sample household to place individual into
            hh_id = gems_rand(rng, 1:n_households)

            # store household
            df.household[i] = hh_id

            # sample age for new individual based on index individual age
            df.age[i] = df.age[hh_id] |> age_to_group |>
                x -> contacts[:,x] |>
                x -> gems_rand(rng, Categorical(x)) |> group_to_age
        end

        # number of people
        isstudent(age) = 6 <= age <= 16
        isworker(age) = 17 <= age <= 67
        n_students = count(isstudent, df.age)
        n_workers = count(isworker, df.age)

        # number of other settings
        n_schools = Int64(ceil(n_students / avg_school_size))
        n_offices = Int64(ceil(n_workers / avg_office_size))

        # assign other settings
        # create set of thread-safe RNGs, seeded from the main RNG
        thread_rngs = [Xoshiro(gems_rand(rng, UInt64)) for _ in 1:Threads.maxthreadid()]
        Threads.@threads :static for i in 1:nrow(df)
            local_rng = thread_rngs[Threads.threadid()]
            isstudent(df.age[i]) ? df.schoolclass[i] = Int32(gems_rand(local_rng, 1:n_schools)) : nothing
            isworker(df.age[i]) ? df.office[i] = Int32(gems_rand(local_rng, 1:n_offices)) : nothing
        end

        # make sure all IDs start at 1 and are consecutive
        unique_off_ids = unique(df.office) |> x -> x[x .> 0] |> sort
        unique_sch_ids = unique(df.schoolclass) |> x -> x[x .> 0] |> sort

        off_join = DataFrame(
            office = unique_off_ids,
            new_office = 1:length(unique_off_ids))
        
        sch_join = DataFrame(
            schoolclass = unique_sch_ids,
            new_schoolclass = 1:length(unique_sch_ids))

        # make sure -1 is still mapped to -1
        push!(off_join, (-1, -1))
        push!(sch_join, (-1, -1))

        df = df |>
            x -> leftjoin(x, off_join, on = :office) |>
            x -> leftjoin(x, sch_join, on = :schoolclass) |>
            x -> DataFrames.select(x, Not(:office, :schoolclass)) |>
            x -> rename(x, :new_office => :office, :new_schoolclass => :schoolclass)

        # build population from dataframe
        pop = Population(df)
        pop.params["n"] = n
        pop.params["avg_household_size"] = avg_household_size
        pop.params["avg_office_size"] = avg_office_size
        pop.params["avg_school_size"] = avg_school_size

        return pop
    end
end

"""
    count(f, population::Population)

Counts the occurences where the boolean expression `f`
returns true when applied to an individual in the population.

# Example
`count(x -> age(x) < 20, pop)` returns the number of individuals
in the population model `pop` who are younger than 20 years.
"""
Base.count(f, population::Population) = count(f, population |> individuals)

"""
    each!(f, population::Population)

Applies function `f` to all individuals in the population.

# Example
`each!(i -> i.age = i.age + 1, pop)` lets all individuals
in the populaiton `pop` age by one year.
"""
each!(f, population::Population) = for i in population |> individuals f(i) end

"""
    first(population::Population)

Returns the first individual of the internal vector.
"""
Base.first(population::Population) = population |> individuals |> first


### INTERFACE
"""
    add!(population::Population, individual::Individual)

Appends specified individual to a population.
"""
function add!(population::Population, individual::Individual)
    push!(population.individuals, individual)
end

"""
    remove!(population::Population, individual::Individual)

Remove a specified individual from a population.
"""
function remove!(population::Population, individual::Individual)
    setdiff!(population.individuals, [individual])
end

"""
    individuals(population::Population)

Return the individuals associated with the population.
"""
function individuals(population::Population)::Vector{Individual}
    population.individuals
end


"""
    maxage(population::Population)

Returns the maximum age of any individual in the population
"""
function maxage(population::Population)
    if population.maxage >= 0
        return(population.maxage)
    end

    mx = Int8(-1)
    for i in population |> individuals
        if age(i) > mx
            mx = age(i)
        end
    end

    population.maxage = mx
    return(mx)
end


"""
    populationfile(population::Population)

Returns the population file that was used to generate this population.
"""
function populationfile(population::Population)
    return(population.params["populationfile"])
end

"""
    params(population::Population)

Returns the parameters that were used to generate this population.
"""
function params(population::Population)
    return(population.params)
end

"""
    num_of_infected(individuals::Vector{Individual})

Takes a vector of individuals and returns the number of infected individuals.
"""
function num_of_infected(individuals::Vector{Individual})
    return(map(x -> infected(x), individuals) |> sum)
end

"""
    num_of_infected(population::Population)

Returns the number of infected individuals in a given population.
"""
function num_of_infected(population::Population)
    return num_of_infected(population |> individuals)
end


"""
    issubset(individuals_a::Vector{Individual}, individuals_b::Vector{Individual})

Checks whether a vector of individuals A is a subset of individuals B based on the individual's IDs.
Does only work if all individuals have unique IDs.
"""
function Base.issubset(individuals_a::Vector{Individual}, individuals_b::Vector{Individual})
    return(
        Base.issubset(
            map(x -> id(x), individuals_a) |> sort,
            map(x -> id(x), individuals_b) |> sort
        )
    )
end


"""
    size(population::Population)

Returns the number of individuals in a given population.
"""
function Base.size(population::Population)::Int64
    return length(population.individuals)
end


"""
    dataframe(population::Population)

Returns a DataFrame representing the given population.

# Returns

- `DataFrame` with the following columns:

| Name         | Type    | Description                       |
| :----------- | :------ | :-------------------------------- |
| `id`         | `Int32` | Individual id                     |
| `sex`        | `Int8`  | Individual sex                    |
| `age`        | `Int8`  | Individual age                    |
| `education`  | `Int8`  | Individual education level        |
| `occupation` | `Int16` | Individual occupation group       |
| `household`  | `Int32` | Individual associated household   |
| `office`     | `Int32` | Individual associated office      |
| `school`     | `Int32` | Individual associated school      |
"""
function dataframe(population::Population)

    return(
        DataFrame(
            id = map(id, population |> individuals),
            sex = map(sex, population |> individuals),
            age = map(age, population |> individuals),
            number_of_vaccinations = map(number_of_vaccinations, population |> individuals),
            vaccination_tick = map(vaccination_tick, population |> individuals),
            education = map(education, population |> individuals),
            occupation = map(occupation, population |> individuals),
            household = map(household_id, population |> individuals),
            office = map(office_id, population |> individuals),
            schoolclass = map(class_id, population |> individuals)
        )
    )
end

"""
    save(population::Population, path::AbstractString)

Saves the given population as a CSV-file at `path`.
"""
function save(population::Population, path::AbstractString)
    CSV.write(path, dataframe(population))
end


"""
    get_individual_by_id(population::Population, ind::Int32)

Returns an individual contained in the `Population` selected by its `id`.

"""
function get_individual_by_id(population::Population, ind::Int32)
    # compute index with offset
    idx = ind - population.minid + 1
    
    if 1 <= idx <= length(population.individuals)
        @inbounds return population.individuals[idx]
    end
    
    return nothing
end


###
### PRINTING
###

function Base.show(io::IO, pop::Population)

    println(io, "Population(n = $(size(pop)))")
        
end<|MERGE_RESOLUTION|>--- conflicted
+++ resolved
@@ -120,23 +120,13 @@
         end
 
         # exception handling
-<<<<<<< HEAD
         n <= 0 ? throw(ArgumentError("The number of individuals must be a positive integer")) : nothing
-        avg_household_size <= 0 ? throw(ArgumentError("The average household size must be a positive integer")) : nothing
+        avg_household_size <= 0 ? throw(ArgumentError("The average household size must be a positive number")) : nothing
         avg_household_size > n ? throw(ArgumentError("The average household size cannot be larger than the population (n)")) : nothing
-        avg_office_size <= 0 ? throw(ArgumentError("The average office size must be a positive integer")) : nothing
+        avg_office_size <= 0 ? throw(ArgumentError("The average office size must be a positive number")) : nothing
         avg_office_size > n ? throw(ArgumentError("The average office size cannot be larger than the population (n)")) : nothing
-        avg_school_size <= 0 ? throw(ArgumentError("The average school size must be a positive integer")) : nothing
+        avg_school_size <= 0 ? throw(ArgumentError("The average school size must be a positive number")) : nothing
         avg_school_size > n ? throw(ArgumentError("The average school size cannot be larger than the population (n)")) : nothing
-=======
-        n <= 0 ? throw("The number of individuals must be a positive integer") : nothing
-        avg_household_size <= 0 ? throw("The average household size must be a positive number") : nothing
-        avg_household_size > n ? throw("The average household size cannot be larger than the population (n)") : nothing
-        avg_office_size <= 0 ? throw("The average office size must be a positive number") : nothing
-        avg_office_size > n ? throw("The average office size cannot be larger than the population (n)") : nothing
-        avg_school_size <= 0 ? throw("The average school size must be a positive number") : nothing
-        avg_school_size > n ? throw("The average school size cannot be larger than the population (n)") : nothing
->>>>>>> d5546304
 
         # helper functions
         group_to_age(g) = 5 * (g-1) + gems_rand(rng, 0:4)
