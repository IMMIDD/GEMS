--- conflicted
+++ resolved
@@ -195,32 +195,16 @@
     # StepMod
     stepmod::Function
 
-<<<<<<< HEAD
     # inner default constructor
     function Simulation(
         configfile::String,
         tickunit::Char,
         startdate::Date,
         enddate::Date,
-=======
-    # RNG
-    main_rng::AbstractRNG
-    thread_rngs::Vector{AbstractRNG}
-    
-    ### INNER CONSTRUCTOR
-
-    @doc"""
-        Simulation(config_file::String, start_condition::StartCondition, stop_criterion::StopCriterion, population::Population, settings::SettingsContainer, label::String)
-    
-    Used as initializer and is called by the other constructors.
-    """
-    function Simulation(config_file::String, 
->>>>>>> d5546304
         start_condition::StartCondition,
         stop_criterion::StopCriterion,
         population::Population,
         settings::SettingsContainer,
-<<<<<<< HEAD
         pathogen::Pathogen,
         stepmod::Function
     )
@@ -261,47 +245,12 @@
             # StepMod
             stepmod
         )
-=======
-        label::String)
-
-        return new(
-         config_file, # configfile::String
-         0, # tick::Int16
-         'd', # tickunit::Char
-         Date(2024), # startdate::Date
-         Date(2025), # enddate::Date
-         start_condition, # start_condition::StartCondition
-         stop_criterion, # stop_criterion::StopCriterion
-         label, # label::String
-         population, # population::Population
-         settings, # settings::SettingsContainer
-         Pathogen(id = 0, name = "TEST DEFAULT"), # pathogen::Pathogen
-         InfectionLogger(), # infectionlogger::InfectionLogger
-         DeathLogger(), # deathlogger::DeathLogger
-         TestLogger(), # testlogger::TestLogger
-         PoolTestLogger(), # pooltestlogger::PoolTestLogger
-         SeroprevalenceLogger(), # seroprevalencelogger::SeroprevalenceLogger
-         QuarantineLogger(), # quarantinelogger::QuarantineLogger
-         CustomLogger(), # customlogger::CustomLogger
-         [], # symptom_triggers::Vector{ITrigger}
-         [], # tick_triggers::Vector{TickTrigger}
-         [], # hospitalization_triggers::Vector{ITrigger}
-         EventQueue(), # event_queue::EventQueue
-         [], # strategies::Vector{Strategy}
-         [], # testtypes::Vector{AbstractTestType}
-         x -> x, # stepmod::Function
-         Xoshiro(0), # rng::AbstractRNG
-         [Xoshiro(0) for _ in 1:Threads.maxthreadid()] # thread_rngs::Vector{AbstractRNG}
-         ) 
-    end
->>>>>>> d5546304
 
         # increase simulation counter
         global GEMS.SIMS_INSTANTIATED += 1
         return sim
     end
 
-<<<<<<< HEAD
     # outer constructor with keyword arguments
     # wrapper to _BUILD_Simulation
     function Simulation(; params...)
@@ -309,150 +258,6 @@
         validkeys = methods(GEMS._BUILD_Simulation) |> first |> Base.kwarg_decl
         errs = setdiff(keys(params), validkeys)
         length(errs) > 0 && throw(ArgumentError("Unknown keyword arguments provided to Simulation: $(join(errs, ", ")).\n\nValid arguments are: $(join(validkeys, ", "))"))
-=======
-    
-    Constructor that creates and initializes a `Simulation` object based on various parameters.
-
-    It uses the default configuration for the created run which is saved in `data/DefaultConf.toml` but should not be edited. See Usage and Examples on how to edit the simulation configuration.
-
-    - The constructor can be called without any parameters which will create a default simulation.
-    - A population can be provided. This can either be the path to a population file (.csv or .jdl2) or a `Population` object created. Either way the poulation will overwrite any population configurations in the config file.
-    - Arguments can be provided overwriting just certain parameters. For all possible arguments see the table below.
-        These arguments can be used in combination with a custom config file and will overwrite it where possible. Arguments can be combined.
-    - All arguments can alse be put into Dictionary and provided to function. This dictionary must have Symbols as keys. The keys must be the same as the argument names.
-    - All possibilities above can also be combined. Providing arguments will overwrite custom config file where possible. Custom populations will override custom arguments.
-
-    The optional `stepmod` argument allows to pass a custom single-argument
-    function that takes the simulation object as its argument and allows
-    to do custom operations on the simulation object in each step.
-
-    *Note*: Be careful with the `stepmod` option as there's no option
-    to check whether your custom code invalidates simulation outputs or
-    causes internal model inconsistencies. Please only use this option
-    if you are sure you know what you're doing :-)
-
-    # Examples
-
-    ```Julia
-    sim = Simulation() # returns a default simulation 
-    ```
-    ```Julia
-    sim = Simulation(population = "data/TestPop.csv") # returns a Simulation using the assigned population file.
-    ```
-    ```Julia
-    sim = Simulation(population = Population()) # returns a Simulation using the created Population.
-    ```
-    ```Julia
-    my_population = Population(n=1_000);
-    sim = Simulation(population = my_population) # returns a Simulation using the created Population that has its own parameters.
-    ```
-    ```Julia
-    sim = Simulation(label = "My First Simulation") # returns a Simulation with a custom label
-    ```
-    ```Julia
-    sim = Simulation(startdate = "2020.1.1", n = 100_000, transmission_rate = 0.2) # returns a Simulation starting at the 1.1.2020, having 100,000 individuals and a transmission rate of 0.2
-    ```
-    ```Julia
-    my_arguments = Dict(
-                        :transmission_rate => 0.3,
-                        :pop_size => 10_000_000
-                    )
-    sim = Simulation(my_arguments) # returns a `Simulation` the arguments provided in the dictionary.
-    ```
-    ```Julia
-    sim = Simulation(population = Population(n=100_000), label = "My First Simulation") # returns a Simulation with a custom label and a population partly overwriting the default configuration.
-    ```
-
-    # Parameters
-
-    | **Name**                        | **Type**               | **Description**                                                                                                                       |
-    | :------------------------------ | :--------------------- | :------------------------------------------------------------------------------------------------------------------------------------ |
-    | `population`                    | `String`, `Population` | Path to a CSV or JLD2 file containing popultion data or a `Population` object                                                         |
-    | `settingsfile`                  | `String`               | Path to a setting-file                                                                                                                |
-    | `label`                         | `String`               | Label used to name simulation runs during analysis                                                                                    |
-    | `stepmod`                       | `Function`             | One-agument function which will be executed each simulation step, called on the `Simulation` object                                   |
-    | `seed`                          | `Int64`                | Random seed                                                                                                                           |
-    | `global_setting`                | `Bool`                 | Enable or disable a global setting that contains every individual                                                                     |
-    | `startdate`                     | `Date`, `String`       | Simulation start date (format: `YYYY.MM.DD`)                                                                                          |
-    | `enddate`                       | `Date`, `String`       | Simulation end date (format: `YYYY.MM.DD`)                                                                                            |
-    | `infected_fraction`             | `Float64`              | Fraction of the initially infected agents for the `InfectedFraction` start condition                                                  |
-    | `transmission_rate`             | `Float64`              | Infection probability (0-1) during a contact where one individual is infectious                                                       |
-    | `onset_of_symptoms`             | `Float64`              | Average time from exposure to onset of symptoms (Poisson-distributed)                                                                 |
-    | `onset_of_severeness`           | `Float64`              | Average time from onset of symptoms to onset of severeness (Poisson-distributed)                                                      |
-    | `infectious_offset`             | `Float64`              | Average time from onset of infectiousness to onset of symptoms (Poisson-distributed); cannot be before exposure, obviously.           |
-    | `mild_death_rate`               | `Float64`              | Probability of dying (0-1) with a mild disease progression                                                                            |
-    | `severe_death_rate`             | `Float64`              | Probability of dying (0-1) with a severe disease progression                                                                          |
-    | `critical_death_rate`           | `Float64`              | Probability of dying (0-1) with a critical disease progression                                                                        |
-    | `hospitalization_rate`          | `Float64`              | Probability of being hospitalized (0-1) with a severe disease progression                                                             |
-    | `ventilation_rate`              | `Float64`              | Probability of being ventilated (0-1) with a critical disease progression                                                             |
-    | `icu_rate`                      | `Float64`              | Probability of being admitted to ICU (0-1) with a critical disease progression                                                        |
-    | `time_to_recovery`              | `Float64`              | Average time from onset of symptoms to recovery (Poisson-distributed)                                                                 |
-    | `time_to_hospitalization`       | `Float64`              | Average time from onset of symptoms to hospitalization (Poisson-distributed)                                                          |
-    | `time_to_icu`                   | `Float64`              | Average time from hospitalization to ICU-addmitance (Poisson-distributed)                                                             |
-    | `length_of_stay`                | `Float64`              | Average duration of hospitalization (Poisson-distributed)                                                                             |
-    | `progression_categories`        | `Vector{Float64}`      | Four-value vector indicating the fraction of individuals with an asymptomatic, mild, severe, and critical progression (must sum to 1) |
-    | `office_contact_rate`           | `Float64`              | Average number of office contacts per timestep (Poisson-distributed)                                                                  |
-    | `household_contact_rate`        | `Float64`              | Average number of household contacts per timestep (Poisson-distributed)                                                               |
-    | `school_contact_rate`           | `Float64`              | Average number of school contacts per timestep (Poisson-distributed)                                                                  |
-    | `school_class_contact_rate`     | `Float64`              | Average number of school-class contacts per timestep (Poisson-distributed)                                                            |
-    | `school_year_contact_rate`      | `Float64`              | Average number of school-year contacts per timestep (Poisson-distributed)                                                             |
-    | `school_complex_contact_rate`   | `Float64`              | Average number of school-complex contacts per timestep (Poisson-distributed)                                                          |
-    | `workplace_site_contact_rate`   | `Float64`              | Average number of workplace-site contacts per timestep (Poisson-distributed)                                                          |
-    | `workplace_contact_rate`        | `Float64`              | Average number of workplace contacts per timestep (Poisson-distributed)                                                               |
-    | `department_contact_rate`       | `Float64`              | Average number of department contacts per timestep (Poisson-distributed)                                                              |
-    | `municipality_contact_rate`     | `Float64`              | Average number of municipality contacts per timestep (Poisson-distributed)                                                            |
-    | `global_contact_rate`           | `Float64`              | Average number of contacts in the global per timestep (Poisson-distributed)                                                           |
-    | **Population Parameters**       |                        |                                                                                                                                       |
-    | `pop_size`                      | `Int64`                | Number of individuals in the population                                                                                               |
-    | `avg_household_size`            | `Real`                 | Average size of households                                                                                                            |
-    | `avg_office_size`               | `Real`                 | Average size of offices                                                                                                               |
-    | `avg_school_size`               | `Real`                 | Average size of schools                                                                                                               |
-
-    """
-    function Simulation(;
-        population::Union{String, Population, Nothing} = nothing, # The potential population overwrite
-        settingsfile::String = "",
-        label::String = "",
-        tickunit::String = "d",
-        stepmod::Function = x -> x, # Providing  stepmod function to the sim object later
-        seed::Union{Int64, Nothing} = nothing,
-        global_setting::Union{Bool, Nothing} = nothing,
-        startdate::Union{String, Nothing} = nothing,
-        enddate::Union{String, Nothing} = nothing,
-        infected_fraction::Union{Real, Nothing} = nothing,
-        transmission_rate::Union{Real, Nothing} = nothing,
-        onset_of_symptoms::Union{Real, Nothing} = nothing,
-        onset_of_severeness::Union{Real, Nothing} = nothing,
-        infectious_offset::Union{Real, Nothing} = nothing,
-        mild_death_rate::Union{Real, Nothing} =  nothing,
-        severe_death_rate::Union{Real, Nothing} =  nothing,
-        critical_death_rate::Union{Real, Nothing} = nothing,
-        hospitalization_rate::Union{Real, Nothing} = nothing,
-        ventilation_rate::Union{Real, Nothing} = nothing,
-        icu_rate::Union{Real, Nothing} = nothing,
-        time_to_recovery::Union{Real, Nothing} = nothing,
-        time_to_hospitalization::Union{Real, Nothing} = nothing,
-        time_to_icu::Union{Real, Nothing} = nothing,
-        length_of_stay::Union{Real, Nothing} = nothing,
-        progression_categories::Union{Array, Nothing} = nothing,
-        household_contact_rate::Union{Real, Nothing} = nothing,
-        office_contact_rate::Union{Real, Nothing} = nothing,
-        school_contact_rate::Union{Real, Nothing} = nothing,
-        school_class_contact_rate::Union{Real, Nothing} = nothing,
-        school_year_contact_rate::Union{Real, Nothing} = nothing,
-        school_complex_contact_rate::Union{Real, Nothing} = nothing,
-        workplace_site_contact_rate::Union{Real, Nothing} = nothing,
-        workplace_contact_rate::Union{Real, Nothing} = nothing,
-        department_contact_rate::Union{Real, Nothing} = nothing,
-        municipality_contact_rate::Union{Real, Nothing} = nothing,
-        global_contact_rate::Union{Real, Nothing} = nothing,
-        pop_size::Union{Int64, Nothing} = nothing,
-        avg_household_size::Union{Real, Nothing} = nothing,
-        avg_office_size::Union{Real, Nothing} = nothing,
-        avg_school_size::Union{Real, Nothing} = nothing,
-        simargs...)
-        
->>>>>>> d5546304
 
         # determine config file
         params = (; params..., configfile = haskey(params, :configfile) ? params[:configfile] : "")
@@ -736,7 +541,6 @@
         return start_condition
     end
 
-<<<<<<< HEAD
     # if infected_fraction is provided, use it
     return InfectedFraction(
         fraction = infected_fraction,
@@ -763,55 +567,6 @@
             throw(ConfigfileError("'[Simulation.StopCriterion]' could not be created from config file.", e))
         end
     end
-=======
-        # create and seed the main RNG upfront if a seed is provided
-        local main_rng
-        if haskey(properties["Simulation"], "seed")
-            seed = properties["Simulation"]["seed"]
-            main_rng = Xoshiro(seed)
-        else
-            main_rng = Xoshiro()
-        end
-
-        # 6 Create the population
-
-        if isnothing(population)
-            printinfo("\u2514 Creating population")
-            if haskey(properties, "Population")
-                symbolic_parameters = Dict(Symbol.(k) => v for (k, v) in properties["Population"])
-                population = Population(;rng = main_rng, symbolic_parameters...)
-            else
-                @warn "There is no Population section in your config file. Please add this and ensure it is complete. Please refer to the documentation on config files"
-                population = Population(rng = main_rng)
-            end
-        elseif isa(population, Population)
-            printinfo("\u2514 Loading provided population object")
-            population = population
-        elseif isa(population, String)
-            if is_pop_file(population)
-                #printinfo("\u2514 Loading population from $(basename(population))")
-                population = Population(population)
-            else 
-                #printinfo("\u2514 Downloading popfile and settings with remote identifier $(population)")
-                if settingsfile != ""
-                    throw("The remote download attempted to overwrite the settingsfile you provided. You need to define the populationfile you want to use locally.")
-                end
-                (populationfile, settingsfile) = obtain_remote_files(population)
-                population = Population(populationfile)
-            end
-        end
-
-        # 7 We create the sim object with the parameters
-    
-        # 8 create all necessary pathogens
-        pathogens = create_pathogens(properties["Pathogens"])
-    
-        # load start condition
-        start_condition = load_start_condition(properties["Simulation"]["StartCondition"], pathogens)
-    
-        # load stop criterion
-        stop_criterion = load_stop_criterion(properties["Simulation"]["StopCriterion"])
->>>>>>> d5546304
 
     # if stop_criterion is provided, use it
     !isa(stop_criterion, StopCriterion) && throw(ArgumentError("Provided stop_criterion must be an object of type StopCriterion! Try any of $(join(subtypes(StopCriterion), ", "))"))
@@ -838,21 +593,9 @@
         return pathogen
     end
 
-<<<<<<< HEAD
     # if no pathogen is provided, create one from config file parameters
     !haspath(configfile_params, ["Pathogens"]) && throw(ConfigfileError("No pathogen found in config file! Without a provided 'pathogen' argument, a '[Pathogens]' section must be specified in the config file."))
     pg = create_pathogens(configfile_params["Pathogens"])[1]# TODO: allow multiple pathogens
-=======
-        sim.main_rng = main_rng
-        for i in 1:Threads.maxthreadid()
-            Random.seed!(sim.thread_rngs[i], gems_rand(sim.main_rng, Int64))
-        end
-
-        # Remove empty containersettings
-        if settingsfile != ""
-            remove_empty_settings!(sim)
-        end
->>>>>>> d5546304
     
     if !isnothing(transmission_function)
         !isa(transmission_function, TransmissionFunction) && throw(ArgumentError("Provided transmission_function must be an object of type TransmissionFunction!"))
@@ -1235,31 +978,9 @@
 """
 function create_pathogens(params::Dict)
     pathogens = []
-<<<<<<< HEAD
     for (pathogen_name, pathogen_params) in params
         # create pathogen
         p = create_pathogen(pathogen_params, pathogen_name, length(pathogens) + 1)
-=======
-    id = 1      # ID will be assigned to ensure it matches position in vector
-    for (name, distributions_dict) in pathogens_dict
-        p = Pathogen(id=id, name=name)  # name is taken from configuration file as the "section name" of the TOML section
-
-        # for now, the only attributes possible are distributions
-        for (key, attr) in distributions_dict
-            #  To allow flexibility, we generate only those distributions, that are provided
-            if Symbol(key) in fieldnames(Pathogen)
-                # Treat the special cases transmissionfunction and DiseaseProgressionStrat individually
-                if key == "dpr"
-                    setfield!(p, Symbol(key), DiseaseProgressionStrat(attr))
-                elseif key == "transmission_function"
-                    setfield!(p, Symbol(key), create_transmission_function(attr))
-                else
-                    distribution = create_distribution(Float64.(attr["parameters"]), attr["distribution"])
-                    setfield!(p, Symbol(key), distribution)
-                end
-            end
-        end
->>>>>>> d5546304
         push!(pathogens, p)
     end
 
@@ -1301,6 +1022,9 @@
         throw("StopCriterion of type '$sc_type' could not be created. $(sprint(showerror, e))")
     end
 end
+
+### FILE LOADERS
+
 
 ### FILE LOADERS
 
@@ -1335,80 +1059,8 @@
 
 Function to check if the provided file is a .toml file
 """
-<<<<<<< HEAD
 function is_toml_file(filename::String)
     return endswith(filename, ".toml")
-=======
-function load_start_condition(start_condition_dict::Dict, pathogens::Vector{Pathogen})::StartCondition
-    if start_condition_dict["type"] == "InfectedFraction"
-        # find pathogen under assumption, that the name is UNIQUE
-        pathogen = nothing
-        for p in pathogens
-            if name(p) == start_condition_dict["pathogen"]
-                pathogen = p
-            end
-        end
-        if isnothing(pathogen)
-            error("The Pathogen of name "*start_condition_dict["pathogen"]*" could not be found for the starting condition")
-        end
-        return InfectedFraction(start_condition_dict["fraction"], pathogen)
-
-    elseif start_condition_dict["type"] == "InfectedIndividuals"
-        # find pathogen under assumption, that the name is UNIQUE
-        pathogen = nothing
-        for p in pathogens
-            if name(p) == start_condition_dict["pathogen"]
-                pathogen = p
-            end
-        end
-        if isnothing(pathogen)
-            error("The Pathogen of name "*start_condition_dict["pathogen"]*" could not be found for the starting condition")
-        end
-        return InfectedIndividuals(start_condition_dict["seeds"], pathogen)
-
-    elseif start_condition_dict["type"] == "PatientZero"
-        # find pathogen under assumption, that the name is UNIQUE
-        pathogen = nothing
-        for p in pathogens
-            if name(p) == start_condition_dict["pathogen"]
-                pathogen = p
-            end
-        end
-        if isnothing(pathogen)
-            error("The Pathogen of name "*start_condition_dict["pathogen"]*" could not be found for the starting condition")
-        end
-        return PatientZero(pathogen)
-
-    elseif start_condition_dict["type"] == "PatientZeros"
-        # find pathogen under assumption, that the name is UNIQUE
-        pathogen = nothing
-        for p in pathogens
-            if name(p) == start_condition_dict["pathogen"]
-                pathogen = p
-            end
-        end
-        if isnothing(pathogen)
-            error("The Pathogen of name "*start_condition_dict["pathogen"]*" could not be found for the starting condition")
-        end
-        return PatientZeros(pathogen, start_condition_dict["ags"])
-
-    elseif start_condition_dict["type"] == "RegionalSeeds"
-        # find pathogen under assumption, that the name is UNIQUE
-        pathogen = nothing
-        for p in pathogens
-            if name(p) == start_condition_dict["pathogen"]
-                pathogen = p
-            end
-        end
-        if isnothing(pathogen)
-            error("The Pathogen of name "*start_condition_dict["pathogen"]*" could not be found for the starting condition")
-        end
-        return RegionalSeeds(pathogen, start_condition_dict["ags"])
-        
-    else
-        error("StartCondition "*start_condition_dict["type"]*" is not implemented!")
-    end
->>>>>>> d5546304
 end
 
 """
@@ -1441,6 +1093,15 @@
 end
 
 
+
+"""
+    initialize_seed(x::Int64)
+
+Creates a random value based on the seed provided
+"""
+function initialize_seed(x::Int64)
+    return Random.seed!(x)
+end
 
 """
     obtain_remote_files(identifier::String; forcedownload::Bool = false)
