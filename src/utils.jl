# THIS FILE CONTAINS UTILITY FUNCTION THAT ARE USEFUL FOR GEMS
# BUT DONT HAVE A COMMON THEME OR CONTRIBUTE TO INFECTION LOGIC
export duplicates
export concrete_subtypes, is_existing_subtype, find_subtype
export isdate
export foldercount, aggregate_df, aggregate_dfs, aggregate_dfs_multcol, aggregate_values, aggregate_dicts, print_aggregates
export read_git_repo, read_git_branch, read_git_commit
export aggregate_matrix
export basefolder, identical, bad_unique
export get_missing_docs
export parameters
export lognow, printinfo, subinfo
export _int
export remove_kw
<<<<<<< HEAD
export germanshapes
export set_global_seed
export gems_rand, gems_sample, gems_sample!, gems_shuffle, gems_shuffle!
=======
export germanshapes, state_data, county_data, municipality_data
export gemscolors
>>>>>>> 6b3074e9

# contact stuff
export calculate_absolute_error

###
### GENERAL UTILS
###

"""
    duplicates(vec)

Returns values that are duplicates in a provided array.
"""
function duplicates(vec)
    return collect(keys(filter(x -> x[2] > 1, countmap(vec))))
end


###
### TYPING AND SUBTYPES
###

function concrete_subtypes(type::Type)::Vector{Type}
    if subtypes(type) == []
        if !isabstracttype(type)
            return [type]
        end
        return []
    else
        return vcat([concrete_subtypes(t) for t in subtypes(type)]...)
    end
end

function is_existing_subtype(subtype::String, type::Type)::Bool
    #= 
    sometimes 'concrete_subtypes' produces a list with subtypes in namespace
    e.g. Distributions.Uniform
    Therefore, if applicable, we split the name to the last part after the dot
    and filter only the last part. The following will do that
    =#
    return subtype in [t[end] for t in split.(string.(concrete_subtypes(type)), ".")]
    # return subtype in string.(concrete_subtypes(type))
end

"""
    structname(string::String)
    structname(type::DataType)

Returns the last part of a dot-separated series of strings or composed type.
If input is `GEMS.Household`, it will return `Household`.
"""
function structname(string::String)
    parts = split(string, ".")
    return length(parts) > 1 ? parts[end] : string
end

structname(type::DataType) = structname(string(type))

"""
    is_subtype(type::String, parent::DataType)
    is_subtype(type::Symbol, parent::DataType)

Returns `true` if the specified string in `type` is a subtype of the struct class `parent`.
If will check both, the type itself and `GEMS.type`, to resolve any namespacing problems.
This function supersedes `is_existing_subtype(...)`
"""
function is_subtype(type::String, parent::DataType)
    parent_strings = string.(subtypes(parent))
    gems_string = string(nameof(@__MODULE__))
    return (type in parent_strings) || ("$gems_string.$type" in parent_strings)
end

is_subtype(type::Symbol, parent::DataType) = is_subtype(string(type), parent)


function find_subtype(subtype::String, type::Type)::Type
    subtypes = concrete_subtypes(type)
    idx = findfirst(item -> item[end] == subtype, split.(string.(subtypes),"."))
    if idx === nothing
        throw("$subtype is not a subtype of "*string(type))
    else
        return subtypes[idx]
    end
end

"""
    get_subtype(type::String, parent::DataType)

Returns the `DataType` which is a subtype of `parent` specified by the `type` string.
This function supersedes `find_subtype(...)`

"""
function get_subtype(type::String, parent::DataType)
    stypes = subtypes(parent)

    # throw exception if multiple modules define a struct subtype
    # of the same name. This can happen if GEMS is used as a dependency in
    # another module
    doubles = duplicates(structname.(stypes))
    !isempty(doubles) ? throw("There are multiple $(structname(parent)) structs of the same name: $(join(doubles, ", ")). Did you (re-)define them in a custom module?") : nothing

    # find right struct's index
    i = findfirst(x -> x == structname(type), structname.(stypes))

    # if type is not subtype of parent, throw exception
    isnothing(i) ? throw("$(structname(type)) is not a known subtype of $(structname(parent)); try any of these: $(join(structname.(stypes), ", "))") : nothing

    # return index
    return stypes[i]
end

get_subtype(type::Symbol, parent::DataType) = get_subtype(string(type), parent)

"""
    type_in_collection(type::String, collection::Vector{String})
    type_in_collection(type::DataType, collection::Vector{String})
    type_in_collection(type::String, collection::Vector{DataType})
    type_in_collection(type::DataType, collection::Vector{DataType})


Returns true if `Household` is in `[Household, Office]` or
`GEMS.Household` is in `[Household, Office]` or `Household` is in
`[GEMS.Household, GEMS.Office]` or
"""
function type_in_collection(type::String, collection::Vector{String})
    return structname(type) in structname.(collection)
end

type_in_collection(type::DataType, collection::Vector{String}) =
    type_in_collection(string(type), collection)

type_in_collection(type::String, collection::Vector{DataType}) =
    type_in_collection(type, string.(collection))

type_in_collection(type::DataType, collection::Vector{DataType}) =
    type_in_collection(string(type), string.(collection))



###
### OTHER STUFF
###

# helper function to check whether input is valid date format
function isdate(x)
    try
        Date(x)
        return true
    catch
        return false
    end
end

"""
    foldercount(directory)

Returns the number of subfolders in a directory.
"""
function foldercount(directory::AbstractString)
    items = readdir(directory)
    count = 0

    for item in items
        if isdir(joinpath(directory, item))
            count += 1
        end
    end

    return count
end



function confidence_interval_95(row)
    n = length(row)
    mean_val = mean(row)
    std_dev = std(row)
    critical_value = quantile(TDist(max(n - 1, 1 + 1e-8)), 0.975)  # For a 95% confidence level (alpha = 0.05)

    lower_bound = mean_val - (critical_value * std_dev / sqrt(n))
    upper_bound = mean_val + (critical_value * std_dev / sqrt(n))

    return (lower_bound, upper_bound)
end




"""
    aggregate_dfs(dfs::Vector{DataFrame}, key::Symbol)

Joins the input vector of `dataframes` on the `key` and
aggregates the residual data. Requires all dataframes to 
provide the exact same columns and column names.
"""
function aggregate_dfs(dfs::Vector{DataFrame}, key::Symbol)

    #TODO: input validation according to requirements

    # as the input arrives "mapped", the reduce step can begin right away
    res = reduce((df1, df2) -> outerjoin(df1, df2, on = key, makeunique = true), dfs)

    mins = [minimum(row) for row in eachrow(res[!,2:ncol(res)])]
    maxs = [maximum(row) for row in eachrow(res[!,2:ncol(res)])]
    avgs = [mean(row) for row in eachrow(res[!,2:ncol(res)])]
    stds = [std(row) for row in eachrow(res[!,2:ncol(res)])]
    CIs = [confidence_interval_95(row) for row in eachrow(res[!,2:ncol(res)])]

    return(
        DataFrame(
            string(key) => res[!,key],
            "minimum" => mins,
            "maximum" => maxs,
            "mean" => avgs,
            "std" => stds,
            "lower_95" => [t[1] for t in CIs],
            "upper_95" => [t[2] for t in CIs]
        )
    )
end
"""
    aggregate_dfs_multcol(dfs::Vector{DataFrame}, key::Symbol)

Aggregates data on the columns of the dataframes contained in the 
provided vector for each value in the key column.
All dataframes must have identical columnnames. 
Returns a dictionary with the columnnames as keys and a dataframe as the value.
"""
function aggregate_dfs_multcol(dfs::Vector{DataFrame}, key::Symbol)

    #TODO: input validation according to requirements
    columns = names(dfs[1])

    if ! all(names(df) == columns for df in dfs)
        @error "The dataframes do not have identical columns!"
    elseif length(columns) == 0
        @error "The Dataframes are empty!"
    elseif ! (string(key) in columns)
        @error "The Dataframes are empty!"
    end
    # Remove key from columns to ignore it when calculating stats
    deleteat!(columns, findfirst(x -> x == string(key), columns))

    # Costruct result dictionary
    res_dict = Dict()
    for c in columns

        # Get all the dataframes into one
        res = deepcopy(DataFrames.select(dfs[1], key, c))
        for df in dfs[2:end]
            res = outerjoin(res, DataFrames.select(df, key, c), on = key, makeunique = true)
        end

        # Set all missing fields to 0
        for col in names(res)
            res[!, col] = coalesce.(res[!, col],  0)
        end

        # Calculate stats
        mins = [minimum(row) for row in eachrow(res[!,2:ncol(res)])]
        maxs = [maximum(row) for row in eachrow(res[!,2:ncol(res)])]
        avgs = [mean(row) for row in eachrow(res[!,2:ncol(res)])]
        stds = [std(row) for row in eachrow(res[!,2:ncol(res)])]
        CIs = [confidence_interval_95(row) for row in eachrow(res[!,2:ncol(res)])]

        # Save stats in dict
        res_dict[c] = DataFrame(
            string(key) => res[!,key],
            "minimum" => mins,
            "maximum" => maxs,
            "mean" => avgs,
            "std" => stds,
            "lower_95" => [t[1] for t in CIs],
            "upper_95" => [t[2] for t in CIs]
        )
    end
    return res_dict
end

function aggregate_values(values)
    return(
        Dict(
            "min" => minimum(values),
            "max" => maximum(values),
            "mean" => mean(values),
            "std" => std(values),
            "lower_95" => confidence_interval_95(values)[1], 
            "upper_95" =>confidence_interval_95(values)[2]
        )
    )
end

function aggregate_dicts(dicts::Vector{<:Dict})
    if length(dicts) <= 0
        return(Dict())
    end

    # collect all individual values in a vector
    res_dict = Dict()
    for d in dicts
        for (key, val) in d
            if haskey(res_dict, key)
                push!(res_dict[key], val)
            else
                res_dict[key] = [val]
            end
        end
    end

    # aggregate vectors
    for (key, val) in res_dict
        res_dict[key] = aggregate_values(val)
    end   

    return(res_dict)
end


"""
    aggregate_df(df::DataFrame, key::Symbol)

Groups dataframes (with numerical values) on the provided `key`
column and applies the `aggregate_values` function to each of them.
The resulting dataframe has all initial columns supplemented with the
suffixes `min`, `max`, `mean`, `lower_95`, `upper_95`, and `std`
"""
function aggregate_df(df::DataFrame, key::Symbol)

    res = []
    grouped_df = groupby(df, key)

    # aggregate each group
    for group in grouped_df

        dictrow = Dict(string(key) => group[1, key])

        # itertate each column
        for colname in names(group)
            if colname != string(key)
                dictrow = merge(dictrow, Dict(k * "_" * colname => v for (k, v) in aggregate_values(group[!, colname])))
            end
        end

        push!(res, dictrow)
    end
    
    return(DataFrame(res))
end

"""
    print_aggregates(agg; unit, multiplier, digits)

Pretty-prints the outcomes of an `aggregate_values()` function call.
"""
function print_aggregates(agg::Dict; unit::String = "", multiplier = 1, digits::Int = 2)

    u = unit |> length <= 1 ? unit : " " * unit

    return(
        "$(round(multiplier*agg["mean"], digits = digits))$(u), " * 
        "std: $(round(multiplier*agg["std"], digits = digits))$(u), " *  
        "95-CI: " *  
        "[" *
            "$(round(multiplier*agg["lower_95"], digits = digits))" *
            "-" *
            "$(round(multiplier*agg["upper_95"], digits = digits))$(u)" *
        "], " *
        "range: " *
        "[" *
            "$(round(multiplier*agg["min"], digits = digits))" *
            "-" *
            "$(round(multiplier*agg["max"], digits = digits))$(u)" *
        "]"
    )
end


function read_git_repo()
    cmd = `git config --get remote.origin.url`
    try
        @suppress result = strip(String(read(cmd)))
        return result
    catch e
        return "No repository information available."
    end
end


function read_git_branch()
    cmd  = `git rev-parse --abbrev-ref HEAD`
    try
        @suppress result = strip(String(read(cmd)))
        return result
    catch e
        return "No branch information available."
    end
end

function read_git_commit()
    cmd = `git rev-parse HEAD`
    try
        @suppress result = strip(String(read(cmd)))
        return result
    catch e
        return "No commit information available."
    end
end


"""
    aggregate_matrix(matrix::Matrix, interval_steps::Int64)

Calculate an aggregated matrix by providing the length of the interval to aggregate. Each interval will have the same length.
If the dimension of the given matrix isn't divisible by `interval_steps`, the last interval will contain the rest of the values (this causes the last interval to be shorter than every other interval).

# Assumptions:
- The input matrix has to be of shape n x n, where n is an Int64.


# Example:
```
julia> matrix = [1 1  2 2 3 ; 1 1  2 2 3 ; 3 3 4 4 3; 3 3 4 4 3; 3 3 3 3 3]
5×5 Matrix{Int64}:
 1  1  2  2  3
 1  1  2  2  3
 3  3  4  4  3
 3  3  4  4  3
 3  3  3  3  3

julia> aggregate_matrix(matrix,2) # intervals would be [1:3), [3:5), [5:5]
3×3 Matrix{Int64}:
  4   8  6
 12  16  6
  6   6  3

```
"""
function aggregate_matrix(matrix::Matrix, interval_steps::Int64)::Matrix
    
    if (length(matrix[1,:]) != length(matrix[:,1]))
        throw(ArgumentError("input matrix needs to be of shape: n x n!"))
    end

    if (interval_steps <= 1)
        throw(ArgumentError("interval steps have to be at least 2 or greater!"))
    end

    input_matrix_dimension = length(matrix[1,:])
    new_matrix_dimension = ceil(Int, input_matrix_dimension / interval_steps)
    aggregated_matrix = zeros(Int64, new_matrix_dimension, new_matrix_dimension)

    for i in 1:new_matrix_dimension
        for j in 1:new_matrix_dimension

            row_start = (i-1) * interval_steps + 1

            # only true if in the last row of the input matrix
            row_end = (i != new_matrix_dimension) ? i * interval_steps : input_matrix_dimension

            col_start = (j-1) * interval_steps + 1

            # only true if in the last column of the input matrix
            col_end = (j != new_matrix_dimension) ? j * interval_steps : input_matrix_dimension

            aggregated_matrix[i,j] = sum(matrix[row_start:row_end, col_start:col_end])
        end
    end

    return aggregated_matrix

end


"""
    aggregate_matrix(vector::Vector, interval_steps::Int64)::Matrix

Aggregate values in a Vector by a given interval (defined by `interval_steps`).
If the dimension of the given Vector isn't divisible by `interval_steps`, the last interval will contain the rest of the values (this causes the last interval to be shorter than every other interval).

# Example
```
julia> vector = [1, 1, 8, 5, 3]
5-element Vector{Int64}:
 1
 1
 8
 5
 3

# intervals would be [1:3), [3:5), [5:5]
julia> aggregate_matrix(vector,2)
3×1 Matrix{Int64}:
  2
 13
  3

```
"""
function aggregate_matrix(vector::Vector, interval_steps::Int64)::Matrix

    if (interval_steps <= 1)
        throw(ArgumentError("interval steps have to be at least 2 or greater!"))
    end
    

    new_matrix_dimension = ceil(Int, length(vector) / interval_steps)
    aggregated_matrix = zeros(Int64, new_matrix_dimension, 1)

    for i in 1:new_matrix_dimension
        start_index = (i-1) * interval_steps + 1
        end_index = (i != new_matrix_dimension) ? i * interval_steps : length(vector)
    
        aggregated_matrix[i] = sum(vector[start_index:end_index])
    end

    return aggregated_matrix
end

"""
    aggregate_matrix(matrix::Matrix, interval_steps::Int64, aggregation_bound::Int64)

Aggregate values in a matrix by a given interval (defined by `interval_steps`).
`aggregation_bound` sets a upper boundary. In the interval [1:`aggregation_bound`), values are aggregated in sub-intervals defined by `interval_steps`.
In the interval [`aggregation_bound`:length(matrix[1,:])] all values will be summed up.

# Assumptions:
- The input matrix has to be of shape n x n, where n is an Int64.

# Example:
```
julia> matrix = [1 1  2 2 3 ; 1 1  2 2 3 ; 3 3 4 4 3; 3 3 4 4 3; 3 3 3 3 3]
5×5 Matrix{Int64}:
 1  1  2  2  3
 1  1  2  2  3
 3  3  4  4  3
 3  3  4  4  3
 3  3  3  3  3

# intervals would be [1:3), 3+
julia> aggregate_matrix(matrix, 2, 3)
2×2 Matrix{Int64}:
  4  14
 18  31

```
"""
function aggregate_matrix(matrix::Matrix, interval_steps::Int64, aggregation_bound::Int64)::Matrix
    
    if (length(matrix[1,:]) != length(matrix[:,1]))
        throw(ArgumentError("input matrix needs to be of shape: n x n!"))
    end

    if (interval_steps <= 1)
        throw(ArgumentError("interval steps have to be at least 2 or greater!"))
    end

    if (aggregation_bound <= 1)
        throw(ArgumentError("aggregation bound has to be at least 2 or greater!"))
    end

    if (aggregation_bound < interval_steps)
        throw(ArgumentError("aggregation bound has to be greater or equal to interval steps!"))
    end

    if ((aggregation_bound % interval_steps) != 0)
        throw(ArgumentError("interval steps have to be a multiple of aggregation bound!"))
    end

    input_matrix_dimension = length(matrix[1,:])

    new_matrix_dimension = trunc(Int64, aggregation_bound / interval_steps) + 1

    aggregated_matrix = zeros(Int64, new_matrix_dimension, new_matrix_dimension)

    for i in 1:new_matrix_dimension
        for j in 1:new_matrix_dimension

            row_start = (i-1) * interval_steps + 1

            # only true if in the last row of the input matrix
            row_end = (i != new_matrix_dimension) ? i * interval_steps : input_matrix_dimension

            col_start = (j-1) * interval_steps + 1

            # only true if in the last column of the input matrix
            col_end = (j != new_matrix_dimension) ? j * interval_steps : input_matrix_dimension

            aggregated_matrix[i,j] = sum(matrix[row_start:row_end, col_start:col_end])
        end
    end

    return aggregated_matrix

end

"""
    aggregate_matrix(vector::Vector, interval_steps::Int64, aggregation_bound::Int64)::Matrix

Aggregate values in a Vector by a given interval (defined by `interval_steps`).
`aggregation_bound` sets a upper boundary. In the interval [1:`aggregation_bound`), values are aggregated in sub-intervals, defined by `interval_steps`.
In the interval [`aggregation_bound`:length(vector)] all values will be summed up.

# Example
```
julia> vector = [1, 1, 8, 5, 3, 5, 8, 7 ,9]
9-element Vector{Int64}:
 1
 1
 8
 5
 3
 5
 8
 7
 9

# intervals would be [1:3), [3:5), 5+
julia> aggregate_matrix(vector, 2, 5)
3×1 Matrix{Int64}:
  2
 13
 32

```
"""
function aggregate_matrix(vector::Vector, interval_steps::Int64, aggregation_bound::Int64)::Matrix

    if (interval_steps <= 1)
        throw(ArgumentError("interval steps have to be at least 2 or greater!"))
    end
    
    if (aggregation_bound <= 1)
        throw(ArgumentError("aggregation bound has to be at least 2 or greater!"))
    end

    if (aggregation_bound < interval_steps)
        throw(ArgumentError("aggregation bound has to be greater or equal to interval steps!"))
    end

    if ((aggregation_bound % interval_steps) != 0)
        throw(ArgumentError("interval steps have to be a multiple of aggregation bound!"))
    end

    new_matrix_dimension = trunc(Int64, aggregation_bound / interval_steps) + 1

    aggregated_matrix = zeros(Int64, new_matrix_dimension, 1)

    for i in 1:new_matrix_dimension
        start_index = (i-1) * interval_steps + 1
        end_index = (i != new_matrix_dimension) ? i * interval_steps : length(vector)
    
        aggregated_matrix[i] = sum(vector[start_index:end_index])
    end

    return aggregated_matrix
end



function basefolder()
    return(dirname(dirname(pathof(GEMS))))
end


function identical(a, b, ident = true)
    if typeof(a) != typeof(b)
        return false
    end
    if length(fieldnames(typeof(a))) == 0
        ident = a == b && ident
    else
        for f in fieldnames(typeof(a))
            ident = identical(getproperty(a, f), getproperty(b, f)) && ident
        end
    end
    return ident
end

function bad_unique(vec)
    if length(vec) == 1
        return
    end
    for (i, entry) in enumerate(vec)
        for j in (i+1):length(vec)
            if entry == vec[j]
                deleteat!(vec, j)
            elseif identical(entry, vec[j])
                deleteat!(vec, j)
            end
        end
    end
end




function get_missing_docs()
    # copied from: https://discourse.julialang.org/t/check-if-a-function-has-a-docstring/103489/3
    hasdoc(mod::Module, sym::Symbol) = haskey(Base.Docs.meta(mod), Base.Docs.Binding(mod, sym));

    return(
        filter(n -> !hasdoc(GEMS, n), names(GEMS))
    )
end

"""
    parameters(d::Distribution)

Returns a dictionary containing the string() of the distribution, the mean and
the std.
"""
function parameters(d::Distribution)
    # Get the parameters as a named tuple
    res = Dict( 
        "distribution" => string(d),
        "mean" => d |> mean,
        "std" => d |> std
    )
    return res
end


"""
    clean_result!(dict::Dict)

Helper function to clean data for JSON output.
Also uses parameter function for the StartCondition, Vaccine and Pathogen.

"""
function clean_result!(dict::Dict)
    for (key, val) in dict
        if isa(val, DataFrame) || isa(val, Matrix)
            delete!(dict, key)
        elseif isa(val, StartCondition)
            dict[key] = parameters(val)
        elseif isa(val, StopCriterion)
            dict[key] = parameters(val)
        elseif isa(val, Vector{<:StartCondition})
            dict[key] = [parameters(v) for v in val]
        elseif isa(val, Pathogen)
            dict[key] = parameters(val)
        elseif isa(val, Vector{Pathogen})
            dict[key] = [parameters(v) for v in val]
        elseif isa(val, Vaccine)
            dict[key] = parameters(val)
        elseif isa(val, Vector{Vaccine})
            dict[key] = [parameters(v) for v in val]
        elseif isa(val, Dict)
            clean_result!(dict[key])
            if length(dict[key]) == 0
                delete!(dict, key)
            end
        end
    end
end


"""
    calculate_absolute_error(matrix1::Matrix{T}, matrix2::Matrix{T})::Matrix{T} where T <: Number

Calculate the absolute difference between `matrix1` and `matrix2`.

# Example

```
julia> m1 = [2 2; 2 2]
2×2 Matrix{Int64}:
 2  2
 2  2

julia> m2 = [3 1; 4 2]
2×2 Matrix{Int64}:
3  1
4  2

calculate_absolute_error(m1,m2)
2×2 Matrix{Int64}:
 1  1
 2  0
```
"""
function calculate_absolute_error(matrix1::Matrix{T}, matrix2::Matrix{T})::Matrix{T} where T <: Number

    result::Matrix = zeros(T, length(matrix1[1,:]), length(matrix1[1,:]))

    for i in 1:length(matrix1[1,:])
        for j in 1:length(matrix1[1,:])
            result[i,j] = abs(matrix1[i,j] - matrix2[i,j])
        end
    end
    
    return result

end

"""
    find_alpha(observation_matrix::Matrix{T}, prediction_matrix::Matrix{T})::T where T <: Number

This is an internal function not intended for direct use!

This function uses maximum likelyhood estimation to find the "alpha" for which the function:

    f(alpha) = sum((observation_matrix - alpha * prediction_matrix)^2)

is minimal. Alpha describes the factor in which `observation_matrix` and `prediction_matrix` differ. This is based on the assumption that the difference between two numbers of contacts from two different models can be described by a scalar factor `alpha`.

`observation_matrix` (om) = the matrix of observed values
`prediction_matrix` (pm) = the matrix of predicted values

# Assumptions
- `om` and `pm` have to be of the same dimensions.
- `om` and `pm` both have to be of shape: n x n.

"""
function find_alpha(observation_matrix::Matrix{T}, prediction_matrix::Matrix{T})::T where T <: Number

    if (length(prediction_matrix[1,:]) != length(observation_matrix[:,1]))
        throw(ArgumentError("input matrices needs to be of same dimension"))
    end

    sum_om_pm::T = 0.0
    sum_pm_squared::T = 0.0

    for i in 1:length(prediction_matrix[1,:])
        for j in 1:length(prediction_matrix[1,:])
            sum_om_pm += prediction_matrix[i,j] * observation_matrix[i,j]
        end
    end

    for i in 1:length(prediction_matrix[1,:])
        for j in 1:length(prediction_matrix[1,:])
            sum_pm_squared += prediction_matrix[i,j]^2  
        end
    end

    alpha::T = (sum_om_pm) / sum_pm_squared

    return alpha
end
"""
    lognow()

Returns the current time in HH:MM:SS format for logging purposes.
"""
function lognow()
    return(Dates.format(Dates.now(), "HH:MM:SS"))
end


"""
    printinfo(str::String)

Prints an @info-Text with the provided string and a HH:MM:SS timestamp.
"""
function printinfo(str::String)
    PRINT_INFOS ? (@info "$(lognow()) | $str") : nothing
end


"""
    subinfo(str::String)

Returns a string with a "sub-line-hook" indicating subtasks
of an @info task (as generated by `printinfo()`)
"""
function subinfo(str::String)
    if !PRINT_INFOS return "" end

    #  console dimensions
    height, width = displaysize(stdout)

    # default offset
    offset = 8
    # cut string length if necessary

    toprint = "$(lognow()) | \u2514 $str"
    
    toprint = offset < width ? (" " ^ offset) * toprint : toprint

    # cut output to console length
    toprint = length(toprint) > width ? toprint[1:width] : toprint

    # fill with spaces until console width is reached
    toprint *= (" " ^ (width - length(toprint)))

    return(toprint)
end

"""
    _int(f::Function)
    
Wrapper to enforce Integer returns of anonymous functions.
"""
_int(f) = x->f(x)::Int


"""
    remove_kw(to_remove::Symbol, kwrds)

Removes a particular keyword from a Named Tuple keyword ist.
This is mainly used to exclude certain keywords in plots
when passing `plotargs...` to subplots.

# Example

```julia
function my_function(;args...)
    new_kwrds = remove_kw(:a, args)
    my_other_function(new_kwrds...)
end
```

If you call the above function with `my_function(a = 2, b = 3)`,
it will call the inner function with `my_other_function(b = 3)`.

"""
function remove_kw(to_remove::Symbol, kwrds)
    kwrds_dict = Dict(kwrds)
    if haskey(kwrds_dict, to_remove)
        delete!(kwrds_dict, to_remove)
    end
    return (; kwrds_dict...)
end


"""
    germanshapes(level::Int64)

Returns the `Shapefile.Table` object read from the respective shapefile.
Downloads the file if it is not already locally available.
Lookup `constants.jl` to find remote location of the shapefile.
The `level` argument defines wether the state- (`level = 1`),
county- (`level = 2`) or municipality- (`level = 3`) shapes are returned.

# Returns

`Shapefile.Table{Union{Missing, Shapefile.Polygon}}`: Shapefile data.
    Lookup `Shapefile.jl` package for documentation.

"""
function germanshapes(level::Int64)
    # check if level is between 1 and 3
    !(1 <= level <= 3) ? throw("The level must be either 1 (States), 2 (Counties), or 3 (Municipalities)") : nothing
    
    lookups = Dict(1 => "LAN", 2 => "KRS", 3 => "GEM")
    filename = GERMAN_SHAPEFILE(lookups[level])

    # return shapefile if its locally available
    if isfile(filename)
        return(Shapefile.Table(filename))
    end

    # download shapefile
    printinfo("German shapefile not available locally. Downloading files...")
    
    zipath = joinpath(TEMP_FOLDER_PATH, "shapefile.zip")
    
    # make sure directory exists
    mkpath(dirname(zipath))
    
    # download stuff
    try 
        urldownload(GERMAN_SHAPEFILE_URL, true;
            compress = :none,
            parser = x -> nothing,
            save_raw = zipath)
        printinfo("Unpacking ZIP file")
    catch e
        msg = "Data could not be downloaded. Are you sure the data is available at $GERMAN_SHAPEFILE_URL? "
        msg *= "Is there a firewall preventing automatic downloads? "
        msg *= "Try downloading the files manually and extract the ZIP-folder into $SHAPEFILE_FOLDER_PATH"
        throw(msg)
    end

    # unzip
    z = ZipFile.Reader(zipath)
    for f in z.files
        #println(f)
        # Determine the output file path
        out_path = joinpath(SHAPEFILE_FOLDER_PATH, f.name)
        
        # Ensure that the output directory exists
        mkpath(dirname(out_path))
        
        if !(isdir(out_path))
            # Open the output file for writing
            open(out_path, "w") do io
                # Write the uncompressed data to the output file
                write(io, read(f))
            end
        end
    end

    # Close the ZIP archive to free resources
    close(z)

    # remove temporary zipfile
    rm(zipath, force = true)

    # return shapefile
    return(Shapefile.Table(filename))
end

"""
<<<<<<< HEAD
    set_global_seed(seed::Int64)
    
Wrapper to set seed of global RNG
"""
function set_global_seed(seed::Int64)
    Random.seed!(seed)
end

"""
    gems_rand(rng::AbstractRNG, args...)

Reproducibility-safe version of `Random.rand`. Always pass a seeded `AbstractRNG` from the simulation object to ensure deterministic results.
"""
function gems_rand(rng::AbstractRNG, args...)
    return Random.rand(rng, args...)
end

function gems_rand(sim::Simulation, args...)
    return Random.rand(rng(sim), args...)
end

function gems_rand(args...)
    @warn "Calling `gems_rand` without a specific RNG is discouraged. Using the global RNG, which may break simulation reproducibility."
    return Random.rand(args...)
=======
    state_data()

Returns a dataframe with AGS and string-names of German states.
"""
function state_data()
    return germanshapes(1) |>
        shps -> DataFrame(ags = AGS.(shps.AGS_0), gen = shps.GEN) |>
        df -> groupby(df, :ags) |>
        df -> combine(df, :gen => first => :gen)
>>>>>>> 6b3074e9
end


"""
<<<<<<< HEAD
    gems_sample(rng::AbstractRNG, args...; kwargs...)

Reproducibility-safe version of `StatsBase.sample`. Always pass a seeded `AbstractRNG` from the simulation object to ensure deterministic results.
"""
function gems_sample(rng::AbstractRNG, args...; kwargs...)
    return StatsBase.sample(rng, args...; kwargs...)
end

function gems_sample(sim::Simulation, args...; kwargs...)
    return StatsBase.sample(rng(sim), args...; kwargs...)
end

function gems_sample(args...; kwargs...)
    @warn "Calling `gems_sample` without a specific RNG is discouraged. Using the global RNG, which may break simulation reproducibility."
    return StatsBase.sample(args...; kwargs...)
end


"""
    gems_sample!(rng::AbstractRNG, args...; kwargs...)

Reproducibility-safe version of `StatsBase.sample!`. Always pass a seeded `AbstractRNG` from the simulation object to ensure deterministic results.
"""
function gems_sample!(rng::AbstractRNG, args...; kwargs...)
    return StatsBase.sample!(rng, args...; kwargs...)
end

function gems_sample!(sim::Simulation, args...; kwargs...)
    return StatsBase.sample!(rng(sim), args...; kwargs...)
end

function gems_sample!(args...; kwargs...)
    @warn "Calling `gems_sample!` without a specific RNG is discouraged. Using the global RNG, which may break simulation reproducibility."
    return StatsBase.sample!(args...; kwargs...)
=======
    county_data()

Returns a dataframe with AGS and string-names of German counties.
"""
function county_data()
    return germanshapes(2) |>
        shps -> DataFrame(ags = AGS.(shps.AGS_0), gen = shps.GEN) |>
        df -> groupby(df, :ags) |>
        df -> combine(df, :gen => first => :gen)
>>>>>>> 6b3074e9
end


"""
<<<<<<< HEAD
    gems_shuffle!(rng::AbstractRNG, args...)

Reproducibility-safe version of `Random.shuffle!`. Always pass a seeded `AbstractRNG` from the simulation object to ensure deterministic results.
"""
function gems_shuffle!(rng::AbstractRNG, args...)
    return Random.shuffle!(rng, args...)
end

function gems_shuffle!(sim::Simulation, args...)
    return Random.shuffle!(rng(sim), args...)
end

function gems_shuffle!(args...)
    @warn "Calling `gems_shuffle!` without a specific RNG is discouraged. Using the global RNG, which may break simulation reproducibility."
    return Random.shuffle!(args...)
end


"""
    gems_shuffle(rng::AbstractRNG, args...)

Reproducibility-safe version of `Random.shuffle`. Always pass a seeded `AbstractRNG` from the simulation object to ensure deterministic results.
"""
function gems_shuffle(rng::AbstractRNG, args...)
    return Random.shuffle(rng, args...)
end

function gems_shuffle(sim::Simulation, args...)
    return Random.shuffle(rng(sim), args...)
end

function gems_shuffle(args...)
    @warn "Calling `gems_shuffle` without a specific RNG is discouraged. Using the global RNG, which may break simulation reproducibility."
    return Random.shuffle(args...)
end


"""
    gems_randn(rng::AbstractRNG, args...)

Reproducibility-safe version of `Random.randn`. Always pass a seeded `AbstractRNG` from the simulation object to ensure deterministic results.
"""
function gems_randn(rng::AbstractRNG, args...)
    return Random.randn(rng, args...)
end

function gems_randn(sim::Simulation, args...)
    return Random.randn(rng(sim), args...)
end

function gems_randn(args...)
    @warn "Calling `gems_randn` without a specific RNG is discouraged. Using the global RNG, which may break simulation reproducibility."
    return Random.randn(args...)
=======
    municipality_data()

Returns a dataframe with AGS and string-names of German municipalities.
"""
function municipality_data()
    return germanshapes(3) |>
        shps -> DataFrame(ags = AGS.(shps.AGS_0), gen = shps.GEN) |>
        df -> groupby(df, :ags) |>
        df -> combine(df, :gen => first => :gen)
end

"""
    gemscolors(l::Int64)

Returns the GEMS ColorScheme for plots.
The `l` parameter defines the number of colors you would like to get in your scheme.
"""
function gemscolors(l::Int64)
    if l <= 0
        return []
    end

    if l <= 2
        return palette(:auto, l)
    end

    if l <= 9
        tab10 = [palette(:tab10)...]
        return [gemscolors(2)..., tab10[4:(1+l)]...]
    end

    return [gemscolors(9)..., palette(:darktest, l-9)...]
>>>>>>> 6b3074e9
end<|MERGE_RESOLUTION|>--- conflicted
+++ resolved
@@ -12,14 +12,10 @@
 export lognow, printinfo, subinfo
 export _int
 export remove_kw
-<<<<<<< HEAD
-export germanshapes
+export germanshapes, state_data, county_data, municipality_data
+export gemscolors
 export set_global_seed
 export gems_rand, gems_sample, gems_sample!, gems_shuffle, gems_shuffle!
-=======
-export germanshapes, state_data, county_data, municipality_data
-export gemscolors
->>>>>>> 6b3074e9
 
 # contact stuff
 export calculate_absolute_error
@@ -1024,32 +1020,6 @@
 end
 
 """
-<<<<<<< HEAD
-    set_global_seed(seed::Int64)
-    
-Wrapper to set seed of global RNG
-"""
-function set_global_seed(seed::Int64)
-    Random.seed!(seed)
-end
-
-"""
-    gems_rand(rng::AbstractRNG, args...)
-
-Reproducibility-safe version of `Random.rand`. Always pass a seeded `AbstractRNG` from the simulation object to ensure deterministic results.
-"""
-function gems_rand(rng::AbstractRNG, args...)
-    return Random.rand(rng, args...)
-end
-
-function gems_rand(sim::Simulation, args...)
-    return Random.rand(rng(sim), args...)
-end
-
-function gems_rand(args...)
-    @warn "Calling `gems_rand` without a specific RNG is discouraged. Using the global RNG, which may break simulation reproducibility."
-    return Random.rand(args...)
-=======
     state_data()
 
 Returns a dataframe with AGS and string-names of German states.
@@ -1059,47 +1029,10 @@
         shps -> DataFrame(ags = AGS.(shps.AGS_0), gen = shps.GEN) |>
         df -> groupby(df, :ags) |>
         df -> combine(df, :gen => first => :gen)
->>>>>>> 6b3074e9
-end
-
-
-"""
-<<<<<<< HEAD
-    gems_sample(rng::AbstractRNG, args...; kwargs...)
-
-Reproducibility-safe version of `StatsBase.sample`. Always pass a seeded `AbstractRNG` from the simulation object to ensure deterministic results.
-"""
-function gems_sample(rng::AbstractRNG, args...; kwargs...)
-    return StatsBase.sample(rng, args...; kwargs...)
-end
-
-function gems_sample(sim::Simulation, args...; kwargs...)
-    return StatsBase.sample(rng(sim), args...; kwargs...)
-end
-
-function gems_sample(args...; kwargs...)
-    @warn "Calling `gems_sample` without a specific RNG is discouraged. Using the global RNG, which may break simulation reproducibility."
-    return StatsBase.sample(args...; kwargs...)
-end
-
-
-"""
-    gems_sample!(rng::AbstractRNG, args...; kwargs...)
-
-Reproducibility-safe version of `StatsBase.sample!`. Always pass a seeded `AbstractRNG` from the simulation object to ensure deterministic results.
-"""
-function gems_sample!(rng::AbstractRNG, args...; kwargs...)
-    return StatsBase.sample!(rng, args...; kwargs...)
-end
-
-function gems_sample!(sim::Simulation, args...; kwargs...)
-    return StatsBase.sample!(rng(sim), args...; kwargs...)
-end
-
-function gems_sample!(args...; kwargs...)
-    @warn "Calling `gems_sample!` without a specific RNG is discouraged. Using the global RNG, which may break simulation reproducibility."
-    return StatsBase.sample!(args...; kwargs...)
-=======
+end
+
+
+"""
     county_data()
 
 Returns a dataframe with AGS and string-names of German counties.
@@ -1109,66 +1042,10 @@
         shps -> DataFrame(ags = AGS.(shps.AGS_0), gen = shps.GEN) |>
         df -> groupby(df, :ags) |>
         df -> combine(df, :gen => first => :gen)
->>>>>>> 6b3074e9
-end
-
-
-"""
-<<<<<<< HEAD
-    gems_shuffle!(rng::AbstractRNG, args...)
-
-Reproducibility-safe version of `Random.shuffle!`. Always pass a seeded `AbstractRNG` from the simulation object to ensure deterministic results.
-"""
-function gems_shuffle!(rng::AbstractRNG, args...)
-    return Random.shuffle!(rng, args...)
-end
-
-function gems_shuffle!(sim::Simulation, args...)
-    return Random.shuffle!(rng(sim), args...)
-end
-
-function gems_shuffle!(args...)
-    @warn "Calling `gems_shuffle!` without a specific RNG is discouraged. Using the global RNG, which may break simulation reproducibility."
-    return Random.shuffle!(args...)
-end
-
-
-"""
-    gems_shuffle(rng::AbstractRNG, args...)
-
-Reproducibility-safe version of `Random.shuffle`. Always pass a seeded `AbstractRNG` from the simulation object to ensure deterministic results.
-"""
-function gems_shuffle(rng::AbstractRNG, args...)
-    return Random.shuffle(rng, args...)
-end
-
-function gems_shuffle(sim::Simulation, args...)
-    return Random.shuffle(rng(sim), args...)
-end
-
-function gems_shuffle(args...)
-    @warn "Calling `gems_shuffle` without a specific RNG is discouraged. Using the global RNG, which may break simulation reproducibility."
-    return Random.shuffle(args...)
-end
-
-
-"""
-    gems_randn(rng::AbstractRNG, args...)
-
-Reproducibility-safe version of `Random.randn`. Always pass a seeded `AbstractRNG` from the simulation object to ensure deterministic results.
-"""
-function gems_randn(rng::AbstractRNG, args...)
-    return Random.randn(rng, args...)
-end
-
-function gems_randn(sim::Simulation, args...)
-    return Random.randn(rng(sim), args...)
-end
-
-function gems_randn(args...)
-    @warn "Calling `gems_randn` without a specific RNG is discouraged. Using the global RNG, which may break simulation reproducibility."
-    return Random.randn(args...)
-=======
+end
+
+
+"""
     municipality_data()
 
 Returns a dataframe with AGS and string-names of German municipalities.
@@ -1201,5 +1078,125 @@
     end
 
     return [gemscolors(9)..., palette(:darktest, l-9)...]
->>>>>>> 6b3074e9
+end
+"""
+    set_global_seed(seed::Int64)
+    
+Wrapper to set seed of global RNG
+"""
+function set_global_seed(seed::Int64)
+    Random.seed!(seed)
+end
+
+"""
+    gems_rand(rng::AbstractRNG, args...)
+
+Reproducibility-safe version of `Random.rand`. Always pass a seeded `AbstractRNG` from the simulation object to ensure deterministic results.
+"""
+function gems_rand(rng::AbstractRNG, args...)
+    return Random.rand(rng, args...)
+end
+
+function gems_rand(sim::Simulation, args...)
+    return Random.rand(rng(sim), args...)
+end
+
+function gems_rand(args...)
+    @warn "Calling `gems_rand` without a specific RNG is discouraged. Using the global RNG, which may break simulation reproducibility."
+    return Random.rand(args...)
+end
+
+
+"""
+    gems_sample(rng::AbstractRNG, args...; kwargs...)
+
+Reproducibility-safe version of `StatsBase.sample`. Always pass a seeded `AbstractRNG` from the simulation object to ensure deterministic results.
+"""
+function gems_sample(rng::AbstractRNG, args...; kwargs...)
+    return StatsBase.sample(rng, args...; kwargs...)
+end
+
+function gems_sample(sim::Simulation, args...; kwargs...)
+    return StatsBase.sample(rng(sim), args...; kwargs...)
+end
+
+function gems_sample(args...; kwargs...)
+    @warn "Calling `gems_sample` without a specific RNG is discouraged. Using the global RNG, which may break simulation reproducibility."
+    return StatsBase.sample(args...; kwargs...)
+end
+
+
+"""
+    gems_sample!(rng::AbstractRNG, args...; kwargs...)
+
+Reproducibility-safe version of `StatsBase.sample!`. Always pass a seeded `AbstractRNG` from the simulation object to ensure deterministic results.
+"""
+function gems_sample!(rng::AbstractRNG, args...; kwargs...)
+    return StatsBase.sample!(rng, args...; kwargs...)
+end
+
+function gems_sample!(sim::Simulation, args...; kwargs...)
+    return StatsBase.sample!(rng(sim), args...; kwargs...)
+end
+
+function gems_sample!(args...; kwargs...)
+    @warn "Calling `gems_sample!` without a specific RNG is discouraged. Using the global RNG, which may break simulation reproducibility."
+    return StatsBase.sample!(args...; kwargs...)
+end
+
+
+"""
+    gems_shuffle!(rng::AbstractRNG, args...)
+
+Reproducibility-safe version of `Random.shuffle!`. Always pass a seeded `AbstractRNG` from the simulation object to ensure deterministic results.
+"""
+function gems_shuffle!(rng::AbstractRNG, args...)
+    return Random.shuffle!(rng, args...)
+end
+
+function gems_shuffle!(sim::Simulation, args...)
+    return Random.shuffle!(rng(sim), args...)
+end
+
+function gems_shuffle!(args...)
+    @warn "Calling `gems_shuffle!` without a specific RNG is discouraged. Using the global RNG, which may break simulation reproducibility."
+    return Random.shuffle!(args...)
+end
+
+
+"""
+    gems_shuffle(rng::AbstractRNG, args...)
+
+Reproducibility-safe version of `Random.shuffle`. Always pass a seeded `AbstractRNG` from the simulation object to ensure deterministic results.
+"""
+function gems_shuffle(rng::AbstractRNG, args...)
+    return Random.shuffle(rng, args...)
+end
+
+function gems_shuffle(sim::Simulation, args...)
+    return Random.shuffle(rng(sim), args...)
+end
+
+function gems_shuffle(args...)
+    @warn "Calling `gems_shuffle` without a specific RNG is discouraged. Using the global RNG, which may break simulation reproducibility."
+    return Random.shuffle(args...)
+end
+
+
+"""
+    gems_randn(rng::AbstractRNG, args...)
+
+Reproducibility-safe version of `Random.randn`. Always pass a seeded `AbstractRNG` from the simulation object to ensure deterministic results.
+"""
+function gems_randn(rng::AbstractRNG, args...)
+    return Random.randn(rng, args...)
+end
+
+function gems_randn(sim::Simulation, args...)
+    return Random.randn(rng(sim), args...)
+end
+
+function gems_randn(args...)
+    @warn "Calling `gems_randn` without a specific RNG is discouraged. Using the global RNG, which may break simulation reproducibility."
+    return Random.randn(args...)
 end