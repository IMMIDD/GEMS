--- conflicted
+++ resolved
@@ -11,18 +11,13 @@
 export parameters
 export lognow, printinfo, subinfo
 export _int
-<<<<<<< HEAD
 export remove_kw, prepare_kw_args
-export germanshapes
-export haspath
-export rand_val
-=======
-export remove_kw
 export germanshapes, state_data, county_data, municipality_data
 export gemscolors
 export set_global_seed
 export gems_rand, gems_sample, gems_sample!, gems_shuffle, gems_shuffle!
->>>>>>> d5546304
+export haspath
+export rand_val
 
 # contact stuff
 export calculate_absolute_error
@@ -1036,7 +1031,6 @@
 end
 
 """
-<<<<<<< HEAD
     haspath(dict::Dict, path::Vector{<:Any})
 
 Checks if a dictionary has a path of keys.
@@ -1048,6 +1042,7 @@
 julia> d = Dict(:a => Dict(:b => Dict(:c => 1)))
 julia> haspath(d, [:a, :b, :c])
 true
+```
 """
 function haspath(dict::Dict, path::Vector{<:Any})
     d = dict
@@ -1059,7 +1054,57 @@
         end
     end
     return true
-=======
+end
+
+
+"""
+    rand_val(val::Real)
+    rand_val(dist::Distribution)
+
+If the input is a real number, it is returned as is.
+If the input is a distribution, a random value is drawn from it.
+"""
+rand_val(val::Real) = val
+rand_val(dist::Distribution) = rand(dist)
+
+"""
+    haspath(dict::Dict, path::Vector{<:Any})
+
+Checks if a dictionary has a path of keys.
+The path is a vector of keys that should be present in the dictionary.
+
+# Example
+
+```julia
+julia> d = Dict(:a => Dict(:b => Dict(:c => 1)))
+julia> haspath(d, [:a, :b, :c])
+true
+```
+"""
+function haspath(dict::Dict, path::Vector{<:Any})
+    d = dict
+    for p in path
+        if haskey(d, p)
+            d = d[p]
+        else
+            return false
+        end
+    end
+    return true
+end
+
+
+"""
+    rand_val(val::Real)
+    rand_val(dist::Distribution)
+
+If the input is a real number, it is returned as is.
+If the input is a distribution, a random value is drawn from it.
+"""
+rand_val(val::Real) = val
+rand_val(dist::Distribution) = rand(dist)
+
+"""
     state_data()
 
 Returns a dataframe with AGS and string-names of German states.
@@ -1119,6 +1164,7 @@
 
     return [gemscolors(9)..., palette(:darktest, l-9)...]
 end
+
 """
     set_global_seed(seed::Int64)
     
@@ -1220,21 +1266,10 @@
 function gems_shuffle(args...)
     @warn "Calling `gems_shuffle` without a specific RNG is discouraged. Using the global RNG, which may break simulation reproducibility."
     return Random.shuffle(args...)
->>>>>>> d5546304
-end
-
-
-"""
-<<<<<<< HEAD
-    rand_val(val::Real)
-    rand_val(dist::Distribution)
-
-If the input is a real number, it is returned as is.
-If the input is a distribution, a random value is drawn from it.
-"""
-rand_val(val::Real) = val
-rand_val(dist::Distribution) = rand(dist)
-=======
+end
+
+
+"""
     gems_randn(rng::AbstractRNG, args...)
 
 Reproducibility-safe version of `Random.randn`. Always pass a seeded `AbstractRNG` from the simulation object to ensure deterministic results.
@@ -1250,5 +1285,4 @@
 function gems_randn(args...)
     @warn "Calling `gems_randn` without a specific RNG is discouraged. Using the global RNG, which may break simulation reproducibility."
     return Random.randn(args...)
-end
->>>>>>> d5546304
+end