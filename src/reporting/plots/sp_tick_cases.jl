--- conflicted
+++ resolved
@@ -73,12 +73,6 @@
    
 
     plot_ticks = plot(xlabel=upper_ticks, ylabel="Individuals", dpi=300, fontfamily = "Times Roman")
-<<<<<<< HEAD
-    plot!(plot_ticks, cases[!,"exposed_cnt"], label="Exposed")
-    plot!(plot_ticks, cases[!,"infectious_cnt"], label="Became Infectious")
-    plot!(plot_ticks, cases[!,"recovered_cnt"], label="Recovered")
-    plot!(plot_ticks, cases[!, "dead_cnt"], label="Died", c=:black)
-=======
     
     # plot series one by one
     if :exposed in sers
@@ -86,22 +80,21 @@
         filter!(x -> x != :exposed, sers)
     end
     if :infectious in sers
-        plot!(plot_ticks, cases[!,"infectious_cnt"], label="Infectious", linewidth = linewidth)
+        plot!(plot_ticks, cases[!,"infectious_cnt"], label="Became Infectious", linewidth = linewidth)
         filter!(x -> x != :infectious, sers)
     end
     if :removed in sers
-        plot!(plot_ticks, cases[!,"removed_cnt"], label="Removed", linewidth = linewidth)
+        plot!(plot_ticks, cases[!,"recovered_cnt"], label="Recovered", linewidth = linewidth)
         filter!(x -> x != :removed, sers)
     end
     if :deaths in sers
-        plot!(plot_ticks, deaths[!, "death_cnt"], label="Deaths", c=:black, linewidth = linewidth)
+        plot!(plot_ticks, cases[!, "dead_cnt"], label="Died", c=:black, linewidth = linewidth)
         filter!(x -> x != :deaths, sers)
     end
 
     if length(sers) > 0
          @warn "Series $(sers) cannot be plotted."
     end
->>>>>>> d5546304
 
     # add custom arguments that were passed
     plot!(plot_ticks; plotargs...)
