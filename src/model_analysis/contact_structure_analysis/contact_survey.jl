--- conflicted
+++ resolved
@@ -89,18 +89,11 @@
         # jump to next iteration if there are not individuals present
         if isempty(present_inds) continue end
 
-<<<<<<< HEAD
-        ind = present_inds[rand(rng(simulation), 1:length(present_inds))]
-
-        # sample contacts for an individual based on the individuals present in the setting at the current tick
-        contacts = sample_contacts(s.contact_sampling_method, s, ind, present_inds, tick(simulation), rng=rng(simulation))
-=======
-        ind_index = rand(1:length(present_inds))
+        ind_index = rand(rng(simulation), 1:length(present_inds))
         ind = present_inds[ind_index]
 
         # sample contacts for an individual based on the individuals present in the setting at the current tick
-        contacts = sample_contacts(s.contact_sampling_method, s, ind_index, present_inds, tick(simulation))
->>>>>>> 39ba56d4
+        contacts = sample_contacts(s.contact_sampling_method, s, ind_index, present_inds, tick(simulation), rng=rng(simulation))
 
         if length(contacts) > 0
             for contact in contacts
